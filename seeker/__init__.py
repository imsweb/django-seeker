<<<<<<< HEAD
__version__ = '6.3.1'
=======
__version__ = '6.3.3'
>>>>>>> 06a23fc1

from .facets import DateRangeFacet, DateTermsFacet, Facet, GlobalTermsFacet, RangeFilter, TermsFacet, YearHistogram, TextFacet
from .mapping import (
    build_mapping, deep_field_factory, DEFAULT_ANALYZER, document_field, document_from_model, Indexable, index_factory, ModelIndex,
    RawMultiString, RawString)
from .registry import app_documents, documents, model_documents, register
from .utils import delete, index, search
from .views import AdvancedColumn, AdvancedSavedSearchView, AdvancedSeekerView, Column, SeekerView


default_app_config = 'seeker.apps.SeekerConfig'<|MERGE_RESOLUTION|>--- conflicted
+++ resolved
@@ -1,8 +1,4 @@
-<<<<<<< HEAD
-__version__ = '6.3.1'
-=======
-__version__ = '6.3.3'
->>>>>>> 06a23fc1
+__version__ = '6.3.4'
 
 from .facets import DateRangeFacet, DateTermsFacet, Facet, GlobalTermsFacet, RangeFilter, TermsFacet, YearHistogram, TextFacet
 from .mapping import (
