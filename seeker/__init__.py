--- conflicted
+++ resolved
@@ -1,8 +1,4 @@
-<<<<<<< HEAD
-__version__ = '6.3.7'
-=======
-__version__ = '6.5.0'
->>>>>>> f4cb603f
+__version__ = '6.5.1'
 
 from .facets import DateRangeFacet, DateTermsFacet, Facet, GlobalTermsFacet, RangeFilter, TermsFacet, YearHistogram, TextFacet
 from .mapping import (
