--- conflicted
+++ resolved
@@ -3,12 +3,8 @@
 from django.core.paginator import Paginator
 from django.template import loader
 from django.utils.encoding import force_text
-<<<<<<< HEAD
 from django.utils.safestring import mark_safe
-=======
-from elasticsearch_dsl.utils import AttrList
 from urlparse import parse_qsl
->>>>>>> 54fea74e
 import datetime
 import six
 import re
