--- conflicted
+++ resolved
@@ -8,7 +8,6 @@
 from seeker.registry import app_documents, documents
 from seeker.utils import progress
 
-import argparse
 
 
 def reindex(es, doc_class, index, options):
@@ -68,18 +67,11 @@
                             help='Only create the mappings, do not index any data',
         )
         parser.add_argument('--cursor',
-<<<<<<< HEAD
                             action='store_true',
                             dest='cursor',
                             default=False,
                             help='Use a server-side cursor when fetching data for indexing',
         )
-=======
-            action='store_true',
-            dest='cursor',
-            default=False,
-            help='Use a server-side cursor when fetching data for indexing')
->>>>>>> 4e8a9680
         parser.add_argument('args', nargs=argparse.REMAINDER)
 
     def handle(self, *args, **options):
