{% load seeker %}
{% load i18n %}

{% block header %}
    {% include "seeker/header.html" %}
{% endblock header %}

<div class="table-responsive">
    <table class="table table-striped table-condensed table-seeker">
        <thead>
            <tr>
                {% block pre-headers %}{% endblock pre-headers %}
                {% block headers %}
	                {% if show_rank and keywords %}
	                    <th class="sort{% if not sort %} desc{% endif %}">
<<<<<<< HEAD
                            {% if sort %}
                                <a href="?{{ reset_querystring }}">{% trans "Rank" %}</a>
                            {% else %}
                                {% trans "Rank" %}
                            {% endif %}
                        </th>
=======
	                        {% if sort %}
	                            <a href="?{{ reset_querystring }}">{% trans "Rank" %}</a>
	                        {% else %}
	                            {% trans "Rank" %}
	                        {% endif %}
	                    </th>
>>>>>>> eed503a7
	                {% endif %}
	                {% for col in display_columns %}
	                    {{ col.header }}
	                {% endfor %}
	            {% endblock headers %}
                {% block post-headers %}{% endblock post-headers %}
            </tr>
        </thead>
        <tbody>
            {% block results %}
	            {% for result in results %}
	                <tr>
	                    {% block pre-columns %}{% endblock pre-columns %}
	                    {% if show_rank and keywords %}
	                        <td>{% seeker_score result results.hits.max_score %}</td>
	                    {% endif %}
	                    {% for col in display_columns %}
	                        {% seeker_column col result %}
	                    {% endfor %}
	                    {% block post-columns %}{% endblock post-columns %}
	                </tr>
	            {% endfor %}
            {% endblock results %}
        </tbody>
    </table>
</div>

{% block footer %}
    {% include "seeker/footer.html" %}
{% endblock footer %}<|MERGE_RESOLUTION|>--- conflicted
+++ resolved
@@ -11,45 +11,36 @@
             <tr>
                 {% block pre-headers %}{% endblock pre-headers %}
                 {% block headers %}
-	                {% if show_rank and keywords %}
-	                    <th class="sort{% if not sort %} desc{% endif %}">
-<<<<<<< HEAD
+                    {% if show_rank and keywords %}
+                        <th class="sort{% if not sort %} desc{% endif %}">
                             {% if sort %}
                                 <a href="?{{ reset_querystring }}">{% trans "Rank" %}</a>
                             {% else %}
                                 {% trans "Rank" %}
                             {% endif %}
                         </th>
-=======
-	                        {% if sort %}
-	                            <a href="?{{ reset_querystring }}">{% trans "Rank" %}</a>
-	                        {% else %}
-	                            {% trans "Rank" %}
-	                        {% endif %}
-	                    </th>
->>>>>>> eed503a7
-	                {% endif %}
-	                {% for col in display_columns %}
-	                    {{ col.header }}
-	                {% endfor %}
-	            {% endblock headers %}
+                    {% endif %}
+                    {% for col in display_columns %}
+                        {{ col.header }}
+                    {% endfor %}
+                {% endblock headers %}
                 {% block post-headers %}{% endblock post-headers %}
             </tr>
         </thead>
         <tbody>
             {% block results %}
-	            {% for result in results %}
-	                <tr>
-	                    {% block pre-columns %}{% endblock pre-columns %}
-	                    {% if show_rank and keywords %}
-	                        <td>{% seeker_score result results.hits.max_score %}</td>
-	                    {% endif %}
-	                    {% for col in display_columns %}
-	                        {% seeker_column col result %}
-	                    {% endfor %}
-	                    {% block post-columns %}{% endblock post-columns %}
-	                </tr>
-	            {% endfor %}
+                {% for result in results %}
+                    <tr>
+                        {% block pre-columns %}{% endblock pre-columns %}
+                        {% if show_rank and keywords %}
+                            <td>{% seeker_score result results.hits.max_score %}</td>
+                        {% endif %}
+                        {% for col in display_columns %}
+                            {% seeker_column col result %}
+                        {% endfor %}
+                        {% block post-columns %}{% endblock post-columns %}
+                    </tr>
+                {% endfor %}
             {% endblock results %}
         </tbody>
     </table>
