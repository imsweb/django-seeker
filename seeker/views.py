from django.conf import settings
from django.contrib import messages
from django.http import Http404, JsonResponse, QueryDict, StreamingHttpResponse
from django.shortcuts import redirect, render
from django.template import Context, RequestContext, loader, TemplateDoesNotExist
from django.utils import timezone
from django.utils.encoding import force_text
from django.utils.html import escape
from django.utils.http import urlencode
from django.utils.safestring import mark_safe
from django.views.generic import View
from elasticsearch_dsl.utils import AttrList
from elasticsearch_dsl import Q
import elasticsearch_dsl as dsl
import six

from seeker.templatetags.seeker import seeker_format

from .mapping import DEFAULT_ANALYZER
from .signals import search_complete, advanced_search_performed

import abc
import collections
import inspect
import re
import json
import warnings
from django.http.response import HttpResponseBadRequest, HttpResponseForbidden
from django.views.generic.edit import FormView, CreateView
from django.forms.forms import Form

seekerview_field_templates = {}

class Column (object):
    """
    """

    view = None
    visible = False

    def __init__(self, field, label=None, sort=None, value_format=None, template=None, header=None, export=True, highlight=None):
        self.field = field
        self.label = label if label is not None else field.replace('_', ' ').replace('.raw', '').capitalize()
        self.sort = sort
        self.template = template
        self.value_format = value_format
        self.header_html = escape(self.label) if header is None else header
        self.export = export
        self.highlight = highlight

    def __str__(self):
        return self.label

    def __repr__(self):
        return 'Column(%s)' % self.field

    def bind(self, view, visible):
        self.view = view
        self.visible = visible
        if self.visible:
            if self.template:
                self.template_obj = loader.get_template(self.template)
            else:
                self.template_obj = self.view.get_field_template(self.field)
        return self

    def header(self):
        cls = '%s_%s' % (self.view.document._doc_type.name, self.field.replace('.', '_'))
        if not self.sort:
            return mark_safe('<th class="%s">%s</th>' % (cls, self.header_html))
        q = self.view.request.GET.copy()
        field = q.get('s', '')
        sort = None
        cls += ' sort'
        if field.lstrip('-') == self.field:
            # If the current sort field is this field, give it a class a change direction.
            sort = 'Descending' if field.startswith('-') else 'Ascending'
            cls += ' desc' if field.startswith('-') else ' asc'
            d = '' if field.startswith('-') else '-'
            q['s'] = '%s%s' % (d, self.field)
        else:
            q['s'] = self.field
        next_sort = 'descending' if sort == 'Ascending' else 'ascending'
        sr_label = (' <span class="sr-only">(%s)</span>' % sort) if sort else ''
        html = '<th class="%s"><a href="?%s" title="Click to sort %s" data-sort="%s">%s%s</a></th>' % (cls, q.urlencode(), next_sort, q['s'], self.header_html, sr_label)
        return mark_safe(html)

    def context(self, result, **kwargs):
        return kwargs

    def render(self, result, **kwargs):
        value = getattr(result, self.field, None)
        if self.value_format:
            value = self.value_format(value)
        try:
            if '*' in self.highlight:
                # If highlighting was requested for multiple fields, grab any matching fields as a dictionary.
                r = self.highlight.replace('*', r'\w+').replace('.', r'\.')
                highlight = {f.replace('.', '_'): result.meta.highlight[f] for f in result.meta.highlight if re.match(r, f)}
            else:
                highlight = result.meta.highlight[self.highlight]
        except:
            highlight = []
        params = {
            'result': result,
            'field': self.field,
            'value': value,
            'highlight': highlight,
            'view': self.view,
            'user': self.view.request.user,
            'query': self.view.get_keywords(self.view.request.GET),
        }
        params.update(self.context(result, **kwargs))
        return self.template_obj.render(params)

    def export_value(self, result):
        export_field = self.field if self.export is True else self.export
        if export_field:
            value = getattr(result, export_field, '')
            export_val = ', '.join(force_text(v.to_dict() if hasattr(v, 'to_dict') else v) for v in value) if isinstance(value, AttrList) else seeker_format(value)
        else:
            export_val = ''
        return export_val
    
class SeekerView (View):
    document = None
    """
    A :class:`elasticsearch_dsl.DocType` class to present a view for.
    """

    using = None
    """
    The ES connection alias to use.
    """

    index = None
    """
    The ES index to use. Defaults to the SEEKER_INDEX setting.
    """

    template_name = 'seeker/seeker.html'
    """
    The overall seeker template to render.
    """

    header_template = 'seeker/header.html'
    """
    The template used to render the search results header.
    """

    results_template = 'seeker/results.html'
    """
    The template used to render the search results.
    """

    footer_template = 'seeker/footer.html'
    """
    The template used to render the search results footer.
    """

    columns = None
    """
    A list of Column objects, or strings representing mapping field names. If None, all mapping fields will be available.
    """

    exclude = None
    """
    A list of field names to exclude when generating columns.
    """

    display = None
    """
    A list of field/column names to display by default.
    """

    required_display = []
    """
    A list of tuples, ex. ('field name', 0), representing field/column names that will always be displayed (cannot be hidden by the user).
    The second value is the index/position of the field (used as the index in list.insert(index, 'field name')).
    """

    @property
    def required_display_fields(self):
        return [t[0] for t in self.required_display]

    sort = None
    """
    A list of field/column names to sort by default, or None for no default sort order.
    """

    search = None
    """
    A list of field names to search. By default, will included all fields defined on the document mapping.
    """

    highlight = True
    """
    A list of field names to highlight, or True/False to enable/disable highlighting for all fields.
    """

    highlight_encoder = 'html'
    """
    An 'encoder' parameter is used when highlighting to define how highlighted text will be encoded. It can be either
    'default' (no encoding) or 'html' (will escape html, if you use html highlighting tags).
    """

    facets = []
    """
    A list of :class:`seeker.Facet` objects that are available to facet the results by.
    """

    initial_facets = {}
    """
    A dictionary of initial facets, mapping fields to lists of initial values.
    """

    page_size = 10
    """
    The number of results to show per page.
    """

    page_spread = 7
    """
    The number of pages (not including first and last) to show in the paginator widget.
    """

    can_save = True
    """
    Whether searches for this view can be saved.
    """

    export_name = 'seeker'
    """
    The filename (without extension, which will be .csv) to use when exporting data from this view.
    """

    export_timestamp = False
    """
    Whether or not to append a timestamp of the current time to the export filename when exporting data from this view.
    """

    show_rank = True
    """
    Whether or not to show a Rank column when performing keyword searches.
    """

    field_columns = {}
    """
    A dictionary of field column overrides.
    """

    field_labels = {}
    """
    A dictionary of field label overrides.
    """

    sort_fields = {}
    """
    A dictionary of sort field overrides.
    """

    highlight_fields = {}
    """
    A dictionary of highlight field overrides.
    """

    query_type = getattr(settings, 'SEEKER_QUERY_TYPE', 'query_string')
    """
    The query type to use when performing keyword queries (either 'query_string' (default) or 'simple_query_string').
    """

    operator = getattr(settings, 'SEEKER_DEFAULT_OPERATOR', 'AND')
    """
    The query operator to use by default.
    """

    permission = None
    """
    If specified, a permission to check (using ``request.user.has_perm``) for this view.
    """

    extra_context = {}
    """
    This property is slated to be deprecated in the future. Please use "modify_context".
    Extra context variables to use when rendering. May be passed via as_view(), or overridden as a property.
    """
    
    field_templates = {}
    """
    A dictionary of field template overrides.
    """
    
    _field_templates = {}
    """
    A dictionary of default templates for each field
    """

    nested_field_search_lookup = {}
    """
    A dictionary of nested fields used by the keyword search.
    """
<<<<<<< HEAD
    
    use_save_form = False
    """
    Indicates if a form should be used for saving searches.
    NOTE: This functionality ONLY works with AJAX.
    NOTE: The form used is defined in "get_saved_search_form"
    """
    
    form_template = 'seeker/save_form.html'
    """
    The form template used to display the save search form.
    NOTE: This is only used if the request is AJAX and 'use_save_form' is True.
    NOTE: This template will be used to render the form defined in 'get_saved_search_form"
    """
    
    enforce_unique_name = True
    """
    The system will enforce the unique name requirement.
    All previously existing saved searches (in the same group) with the same name as the new one will be deleted.
=======

    display_column_sort_order = []
    """
    This list defines a custom sort order for the display fields (both visible & non-visible).  If the list is empty, default sorting will be applied.
    If there is at least one field in the list, any missing field will be appended to the end of the list in alphabetical order by column label.
    NOTE: The indexes defined in required_display are not used if display_column_sort_order has a value.
>>>>>>> 46a77f59
    """
        
    def modify_context(self, context):
        """
        This function allows modifications to the context that will be used to render the initial seeker page. 
        NOTE: The changes to context should be done in place. This function does not have a return (similar to 'dict.update()').
        """
        pass
    
    def modify_results_context(self, context):
        """
        This function allows modifications to the context that will be used to render the results table. 
        NOTE: The changes to context should be done in place. This function does not have a return (similar to 'dict.update()').
        """
        pass
    
    view_name = None
    """
    An optional name to call this view, used to differentiate two views using the same mapping and class.
    """
    
    def get_saved_search_form(self):
        """
        Get the form used to save searches.
        NOTE: This will only be used if 'use_save_form' is set to True and with AJAX requests.
        NOTE: This form will be passed the "saved_searches" kwarg when instantiated.
        """
        from .forms import SavedSearchForm
        return SavedSearchForm

    def get_view_name(self):
        """
        Returns the view_name if set, otherwise return the class name and document name.
        """
        if self.view_name:
            return self.view_name
        else:
            return self.__class__.__name__ + self.document._doc_type.name

    def normalized_querystring(self, qs=None, ignore=None):
        """
        Returns a querystring with empty keys removed, keys in sorted order, and values (for keys whose order does not
        matter) in sorted order. Suitable for saving and comparing searches.

        :param qs: (Optional) querystring to use; defaults to request.GET
        :param ignore: (Optional) list of keys to ignore when building the querystring
        """
        data = QueryDict(qs) if qs is not None else self.request.GET
        parts = []
        for key in sorted(data):
            if ignore and key in ignore:
                continue
            if not data[key]:
                continue
            if key == 'p' and data[key] == '1':
                continue
            values = data.getlist(key)
            # Make sure display/facet/sort fields maintain their order. Everything else can be sorted alphabetically for consistency.
            if key not in ('d', 'f', 's'):
                values = sorted(values)
            parts.extend(urlencode({key: val}) for val in values)
        return '&'.join(parts)

    def get_field_label(self, field_name):
        """
        Given a field name, returns a human readable label for the field.
        """
        if field_name.endswith('.raw'):
            field_name = field_name[:-4]
        if field_name in self.field_labels:
            return self.field_labels[field_name]
        try:
            # If the document is a ModelIndex, try to get the verbose_name of the Django field.
            f = self.document.queryset().model._meta.get_field(field_name)
            return f.verbose_name[0].upper() + f.verbose_name[1:]
        except:
            # Otherwise, just make the field name more human-readable.
            return field_name.replace('_', ' ').capitalize()

    def get_field_sort(self, field_name):
        """
        Given a field name, returns the field name that should be used for sorting. If a mapping defines
        a .raw sub-field, that is used, otherwise the field name itself is used if index=not_analyzed.
        """
        if field_name.endswith('.raw'):
            return field_name
        if field_name in self.sort_fields:
            return self.sort_fields[field_name]
        if field_name in self.document._doc_type.mapping:
            dsl_field = self.document._doc_type.mapping[field_name]
            if isinstance(dsl_field, (dsl.Object, dsl.Nested)):
                return None
            if not isinstance(dsl_field, dsl.String):
                return field_name
            if 'raw' in dsl_field.fields:
                return '%s.raw' % field_name
            elif getattr(dsl_field, 'index', None) == 'not_analyzed':
                return field_name
        return None

    def get_field_template(self, field_name):
        """
        Returns the default template instance for the given field name.
        """
        if not self._field_templates:
            try:
                self._field_templates = seekerview_field_templates[self.get_view_name()]
            except KeyError:
                seekerview_field_templates.update({self.get_view_name(): {}})
                self._field_templates = seekerview_field_templates[self.get_view_name()]            
        try:
            return self._field_templates[field_name]
        except KeyError:
            return self._find_field_template(field_name)

    def _find_field_template(self, field_name):
        """
        finds and sets the default template instance for the given field name with the given template.
        """
        search_templates = []
        if field_name in self.field_templates:
            search_templates.append(self.field_templates[field_name])
        for _cls in inspect.getmro(self.document):
            if issubclass(_cls, dsl.DocType):
                search_templates.append('seeker/%s/%s.html' % (_cls._doc_type.name, field_name))
        search_templates.append('seeker/column.html')
        template = loader.select_template(search_templates)
        existing_templates = list(set(self._field_templates.values()))
        for existing_template in existing_templates:
            #If the template object already exists just re-use the existing one.
            if template.template.name == existing_template.template.name:
                template = existing_template
                break
        self._field_templates.update({field_name: template})
        return template

    def get_field_highlight(self, field_name):
        if field_name in self.highlight_fields:
            return self.highlight_fields[field_name]
        if field_name in self.document._doc_type.mapping:
            dsl_field = self.document._doc_type.mapping[field_name]
            if isinstance(dsl_field, (dsl.Object, dsl.Nested)):
                return '%s.*' % field_name
            return field_name
        return None

    def make_column(self, field_name):
        """
        Creates a :class:`seeker.Column` instance for the given field name.
        """
        if field_name in self.field_columns:
            return self.field_columns[field_name]
        label = self.get_field_label(field_name)
        sort = self.get_field_sort(field_name)
        highlight = self.get_field_highlight(field_name)
        return Column(field_name, label=label, sort=sort, highlight=highlight)

    def get_columns(self, display=None):
        """
        Returns a list of :class:`seeker.Column` objects based on self.columns, converting any strings.
        """
        columns = []
        if not self.columns:
            # If not specified, all mapping fields will be available.
            for f in self.document._doc_type.mapping:
                if self.exclude and f in self.exclude:
                    continue
                columns.append(self.make_column(f))
        else:
            # Otherwise, go through and convert any strings to Columns.
            for c in self.columns:
                if isinstance(c, six.string_types):
                    if self.exclude and c in self.exclude:
                        continue
                    columns.append(self.make_column(c))
                elif isinstance(c, Column):
                    if self.exclude and c.field in self.exclude:
                        continue
                    columns.append(c)
        # Make sure the columns are bound and ordered based on the display fields (selected or default).
        if not display:
            display = self.get_display()
        visible_columns = []
        non_visible_columns=[]
        for c in columns:
            c.bind(self, c.field in display)
            if c.visible:
                visible_columns.append(c)
            else:
                non_visible_columns.append(c)
                
        if self.display_column_sort_order:
            # Get a list of all columns to be sorted
            sorted_columns = visible_columns + non_visible_columns
            # Missing columns is a list of every column that isn't included in display_column_sort_order.
            # These columns will be appended to the end of the display list in alphabetical order.
            missing_columns = [col for col in sorted_columns if col.field not in self.display_column_sort_order]
            missing_columns.sort(key=lambda c: c.label)
            self.display_column_sort_order += [col.field for col in missing_columns]
            sorted_columns.sort(key=lambda c: self.display_column_sort_order.index(c.field))
            return sorted_columns
        else:
            visible_columns.sort(key=lambda  c: display.index(c.field))
            non_visible_columns.sort(key=lambda c: c.label)
        
            return visible_columns + non_visible_columns

    def get_keywords(self, data_dict):
        return data_dict.get('q', '').strip()

    def get_facets(self):
        return list(self.facets) if self.facets else []

    def get_display(self):
        """
        Returns a list of display field names. If the user has selected display fields, those are used, otherwise
        the default list is returned. If no default list is specified, all fields are displayed.
        """
        default = list(self.display) if self.display else list(self.document._doc_type.mapping)
        display_fields = self.request.GET.getlist('d') or default
        display_fields = [f for f in display_fields if f not in self.required_display_fields]
        for field, i in self.required_display:
            display_fields.insert(i, field)
        return display_fields

    def get_saved_search(self):
        """
        Returns the "saved_search" GET parameter if it's in the proper format, otherwise returns None.
        """
        saved_search_vals = [val for val in self.request.GET.getlist('saved_search') if val]
        if len(saved_search_vals) == 1 and saved_search_vals[0].isdigit():
            return saved_search_vals[0]
        return None

    def get_facet_data(self, data_dict, initial=None, exclude=None):
        if initial is None:
            initial = {}
        facets = collections.OrderedDict()
        for f in self.get_facets():
            if f.field != exclude:
                facets[f] = data_dict.getlist(f.field) or initial.get(f.field, [])
        return facets
    
    def get_saved_search_model(self):
        from .models import SavedSearch
        return SavedSearch

    def format_search_fields(self, fields):
        formatted_fields = {"nested": [], "non_nested": []}
        if fields:
            for field in fields:
                parent_field = field.split(".")[0]
                key = "nested" if isinstance(self.document._doc_type.mapping[parent_field], dsl.Nested) else "non_nested"
                formatted_fields[key].append(field)
        return formatted_fields

    def get_search_fields(self, mapping=None, prefix=''):
        if self.search:
            return self.search
        elif mapping is not None:
            fields = []
            for field_name in mapping:
                if mapping[field_name].to_dict().get('analyzer') == DEFAULT_ANALYZER:
                    fields.append(prefix + field_name)
                if hasattr(mapping[field_name], 'properties'):
                    fields.extend(self.get_search_fields(mapping=mapping[field_name].properties, prefix=prefix + field_name + '.'))
            return fields
        else:
            return self.get_search_fields(mapping=self.document._doc_type.mapping)

    def get_non_nested_query(self, search_fields, keywords, analyzer=DEFAULT_ANALYZER):
        non_nested_kwargs = {'query': keywords,
                             'analyzer': analyzer,
                             'fields': search_fields,
                             'default_operator': self.operator}
        if self.query_type == 'simple_query':
            non_nested_kwargs['auto_generate_phrase_queries'] = True
        return Q(self.query_type, **non_nested_kwargs)

    def get_nested_queries(self, search_fields, keywords):
        queries = []
        if not search_fields:
            # If search_fields is empty, we default to all fields in the lookup dictionary
            search_fields = self.nested_field_search_lookup.keys()
        for nested_field in search_fields:
            if nested_field in self.nested_field_search_lookup and isinstance(self.document._doc_type.mapping[nested_field], dsl.Nested):
                term = "{}__{}".format(nested_field, self.nested_field_search_lookup[nested_field])
                nested_kwargs = {'query': Q("match", **{term: keywords}), "path": nested_field}
                nested_query = Q("nested", **nested_kwargs)
                queries.append(nested_query)
        return queries

    def get_search_query_type(self, search, keywords, analyzer=DEFAULT_ANALYZER):
        search_fields = self.format_search_fields(self.get_search_fields())
        should = []
        should.append(self.get_non_nested_query(search_fields["non_nested"], keywords, analyzer))
        should += self.get_nested_queries(search_fields["nested"], keywords)
        return search.query("bool", should=should)

    def get_search(self, keywords=None, facets=None, aggregate=True):
        using = self.using or self.document._doc_type.using or 'default'
        index = self.index or self.document._doc_type.index or getattr(settings, 'SEEKER_INDEX', 'seeker')
        # TODO: self.document.search(using=using, index=index) once new version is released
        s = self.document.search().index(index).using(using).extra(track_scores=True)
        if keywords:
            s = self.get_search_query_type(s, keywords)
        if facets:
            for facet, values in facets.items():
                if values:
                    s = facet.filter(s, values)
                if aggregate:
                    facet.apply(s)
        return s

    def render(self):
        SavedSearchModel = self.get_saved_search_model()

        querystring = self.normalized_querystring(ignore=['p', 'saved_search'])

        if self.request.user and self.request.user.is_authenticated and not querystring and not self.request.is_ajax():
            default = self.request.user.seeker_searches.filter(url=self.request.path, default=True).first()
            if default and default.querystring:
                return redirect(default)

        # Figure out if this is a saved search, and grab the current user's saved searches.
        saved_search = None
        if self.request.user and self.request.user.is_authenticated:
            saved_search_pk = self.get_saved_search()
            if saved_search_pk:
                try:
                    saved_search = self.request.user.seeker_searches.get(pk=saved_search_pk, url=self.request.path)
                except SavedSearchModel.DoesNotExist:
                    pass
            saved_searches = self.request.user.seeker_searches.filter(url=self.request.path)
        else:
            saved_searches = []

        keywords = self.get_keywords(self.request.GET)
        facets = self.get_facet_data(self.request.GET, initial=self.initial_facets if not self.request.is_ajax() else None)
        search = self.get_search(keywords, facets)
        columns = self.get_columns()

        # Make sure we sanitize the sort fields.
        sort_fields = []
        column_lookup = {c.field: c for c in columns}
        sorts = self.request.GET.getlist('s', None)
        if not sorts:
            if keywords:
                sorts = []
            else:
                sorts = self.sort or []
        for s in sorts:
            # Get the column based on the field name, and use it's "sort" field, if applicable.
            c = column_lookup.get(s.lstrip('-'))
            if c and c.sort:
                sort_fields.append('-%s' % c.sort if s.startswith('-') else c.sort)

        # Highlight fields.
        if self.highlight:
            highlight_fields = self.highlight if isinstance(self.highlight, (list, tuple)) else [c.highlight for c in columns if c.visible and c.highlight]
            search = search.highlight(*highlight_fields, number_of_fragments=0).highlight_options(encoder=self.highlight_encoder)

        # Calculate paging information.
        page = self.request.GET.get('p', '').strip()
        page = int(page) if page.isdigit() else 1
        offset = (page - 1) * self.page_size
        results_count = search[0:0].execute().hits.total
        if results_count < offset:
            page = 1
            offset = 0

        # Finally, grab the results.
        results = search.sort(*sort_fields)[offset:offset + self.page_size].execute()

        context_querystring = self.normalized_querystring(ignore=['p'])
        sort = sorts[0] if sorts else None
        context = {
            'document': self.document,
            'keywords': keywords,
            'columns': columns,
            'optional_columns': [c for c in columns if c.field not in self.required_display_fields],
            'display_columns': [c for c in columns if c.visible],
            'facets': facets,
            'selected_facets': self.request.GET.getlist('f') or self.initial_facets.keys(),
            'form_action': self.request.path,
            'results': results,
            'page': page,
            'page_size': self.page_size,
            'page_spread': self.page_spread,
            'sort': sort,
            'querystring': context_querystring,
            'reset_querystring': self.normalized_querystring(ignore=['p', 's', 'saved_search']),
            'show_rank': self.show_rank,
            'export_name': self.export_name,
            'can_save': self.can_save and self.request.user and self.request.user.is_authenticated,
            'header_template': self.header_template,
            'results_template': self.results_template,
            'footer_template': self.footer_template,
            'saved_search': saved_search,
            'saved_searches': list(saved_searches),
            'use_save_form': self.use_save_form,
        }
        
        if self.use_save_form:
            SavedSearchForm = self.get_saved_search_form()
            form = SavedSearchForm(saved_searches=saved_searches)
            context.update({
                'save_form': form,
                'save_form_template': self.form_template
            })

        if self.extra_context:
            context.update(self.extra_context)
            
        self.modify_context(context)

        search_complete.send(sender=self, context=context)
        if self.request.is_ajax():
            ajax_data = {
                'querystring': context_querystring,
                'page': page,
                'sort': sort,
                'saved_search_pk': saved_search.pk if saved_search else '',
                'table_html': loader.render_to_string(self.results_template, context, request=self.request),
                'facet_data': {facet.field: facet.data(results) for facet in self.get_facets()},
            }
            if self.use_save_form:
                ajax_data.update({
                    'save_form_html': loader.render_to_string(self.form_template, { 'form': form }, request=self.request)
                })
            return JsonResponse(ajax_data)
        else:
            return self.render_to_response(context)
        
    def render_to_response(self, context):
        return render(self.request, self.template_name, context)

    def render_facet_query(self):
        keywords = self.get_keywords(self.request.GET)
        facet = {f.field: f for f in self.get_facets()}.get(self.request.GET.get('_facet'))
        if not facet:
            raise Http404()
        # We want to apply all the other facet filters besides the one we're querying.
        facets = self.get_facet_data(self.request.GET, exclude=facet)
        search = self.get_search(keywords, facets, aggregate=False)
        fq = '.*' + self.request.GET.get('_query', '').strip() + '.*'
        facet.apply(search, include={'pattern': fq, 'flags': 'CASE_INSENSITIVE'})
        return JsonResponse(facet.data(search.execute()))

    def export(self):
        """
        A helper method called when ``_export`` is present in ``request.GET``. Returns a ``StreamingHttpResponse``
        that yields CSV data for all matching results.
        """
        keywords = self.get_keywords(self.request.GET)
        facets = self.get_facet_data(self.request.GET)
        search = self.get_search(keywords, facets, aggregate=False)
        columns = self.get_columns()

        def csv_escape(value):
            if isinstance(value, (list, tuple)):
                value = '; '.join(force_text(v) for v in value)
            return '"%s"' % force_text(value).replace('"', '""')

        def csv_generator():
            yield ','.join('"%s"' % c.label for c in columns if c.visible and c.export) + '\n'
            for result in search.scan():
                yield ','.join(csv_escape(c.export_value(result)) for c in columns if c.visible and c.export) + '\n'

        export_timestamp = ('_' + timezone.now().strftime('%m-%d-%Y_%H-%M-%S')) if self.export_timestamp else ''
        export_name = '%s%s.csv' % (self.export_name, export_timestamp)
        resp = StreamingHttpResponse(csv_generator(), content_type='text/csv; charset=utf-8')
        resp['Content-Disposition'] = 'attachment; filename=%s' % export_name
        return resp

    def get(self, request, *args, **kwargs):
        if '_facet' in request.GET:
            return self.render_facet_query()
        elif '_export' in request.GET:
            return self.export()
        else:
            return self.render()

    def post(self, request, *args, **kwargs):
        if not self.can_save:
            return redirect(request.get_full_path())
        post_qs = request.POST.get('querystring', '')
        qs = self.normalized_querystring(post_qs, ignore=['p', 'saved_search'])
        saved_search_pk = request.POST.get('saved_search', '').strip()
        if not saved_search_pk.isdigit():
            saved_search_pk = None
        if '_save' in request.POST:
            # A "sub" method that handles ajax save submissions (and returns JSON, not a redirect)
            if request.is_ajax() and self.use_save_form:
                
                response_data = {} # All data must be able to flatten to JSON
                
                # First we check if the user is attempting to overwrite an existing search
                saved_searches = request.user.seeker_searches.filter(url=request.path)
                form_kwargs = { 'saved_searches': saved_searches, 'enforce_unique_name': self.enforce_unique_name }
                saved_search_pk = request.POST.get('saved_search', '').strip()
                if saved_search_pk:
                    # We really want to do a try/catch on a get but we don't know the model so we check first
                    saved_search = saved_searches.exists(pk=saved_search_pk)
                    if saved_search:
                        # Since we are using "pk" we know there can only be one so .get is safe
                        form_kwargs['instance'] = saved_searches.get(pk=saved_search_pk)
                        
                SavedSearchForm = self.get_saved_search_form()
                form = SavedSearchForm(request.POST.copy(), **form_kwargs)
                if form.is_valid():
                    saved_search = form.save(commit=False)
                    saved_search.user = request.user
                    saved_search.querystring = qs
                    saved_search.url = request.path
                    saved_search.save()
                    messages.success(request, 'Successfully saved "%s".' % saved_search)
                    response_data['success'] = True
                else:
                    response_data['success'] = False
                    
                response_data['save_form_html'] = loader.render_to_string(self.form_template, { 'form': form }, request=request)
                
                # We came in via ajax so we return via JSON
                return JsonResponse(response_data)
            
            # If the request is not ajax or this seeker view does not want to use the form, then handle it the old way
            name = request.POST.get('name', '').strip()
            if not name:
                messages.error(request, 'You did not provide a name for this search. Please try again.')
                return redirect('%s?%s' % (request.path, post_qs))
            default = request.POST.get('default', '').strip() == '1'
            if default:
                request.user.seeker_searches.filter(url=request.path).update(default=False)
            search_values = {'querystring': qs, 'default': default}
            search, created = request.user.seeker_searches.update_or_create(name=name, url=request.path, defaults=search_values)
            messages.success(request, 'Successfully saved "%s".' % search)
            return redirect(search)
        elif '_default' in request.POST and saved_search_pk:
            request.user.seeker_searches.filter(url=request.path).update(default=False)
            request.user.seeker_searches.filter(pk=saved_search_pk, url=request.path).update(default=True)
        elif '_unset' in request.POST and saved_search_pk:
            request.user.seeker_searches.filter(url=request.path).update(default=False)
        elif '_delete' in request.POST and saved_search_pk:
            request.user.seeker_searches.filter(pk=saved_search_pk, url=request.path).delete()
            return redirect(request.path)
        return redirect('%s?%s' % (request.path, post_qs))

    def check_permission(self, request):
        """
        Check to see if the user has permission for this view. This method may optionally return an ``HttpResponse``.
        """
        if self.permission and not request.user.has_perm(self.permission):
            raise Http404

    def dispatch(self, request, *args, **kwargs):
        """
        Overridden to perform permission checking by calling ``self.check_permission``.
        """
        resp = self.check_permission(request)
        if resp is not None:
            return resp
        return super(SeekerView, self).dispatch(request, *args, **kwargs)

class AdvancedColumn (Column):
    def header(self):
        cls = '%s_%s' % (self.view.document._doc_type.name, self.field.replace('.', '_'))
        if not self.sort:
            return mark_safe('<th class="%s">%s</th>' % (cls, self.header_html))
        current_sort = self.view.search_object['sort']
        sort = None
        cls += ' sort'
        if current_sort.lstrip('-') == self.field:
            # If the current sort field is this field, give it a class a change direction.
            sort = 'Descending' if current_sort.startswith('-') else 'Ascending'
            cls += ' desc' if current_sort.startswith('-') else ' asc'
            d = '' if current_sort.startswith('-') else '-'
            data_sort = '{}{}'.format(d, self.field)
        else:
            data_sort = self.field
        next_sort = 'descending' if sort == 'Ascending' else 'ascending'
        sr_label = (' <span class="sr-only">(%s)</span>' % sort) if sort else ''
        html = '<th class="{}"><a href="#" title="Click to sort {}" data-sort="{}">{}{}</a></th>'.format(cls, next_sort, data_sort, self.header_html, sr_label)
        return mark_safe(html)

class AdvancedSeekerView (SeekerView):
    boolean_translations = {
        'AND': 'must',
        'OR': 'should'
    }
    """
    This dictionary translates the boolean operators passed from the frontend into their elasticsearch equivalents.
    """
    
    footer_template = 'seeker/footer.html'
    """
    The template used to render the search results footer.
    """

    header_template = 'seeker/header.html'
    """
    The template used to render the search results header.
    """
    
    results_template = 'seeker/results.html'
    """
    The template used to render the search results.
    """
    
    template_name = 'seeker/seeker.html'
    """
    The overall seeker template to render.
    """
    
    @abc.abstractproperty
    def save_search_url(self):
        pass
    """
    This property should return the url of the associated AdvancedSavedSearchView.
    It is set to abstract because it needs to be defined on a site by site basis. None is a valid value if saved searches are not being used.
    """
    
    @abc.abstractproperty
    def search_url(self):
        pass
    """
    This property should return the url of this seeker view.
    It is set to abstract because it needs to be defined on a site by site basis.
    Generally, this will be a 'reverse' call to the URL associated with this view.
    """
    
    sort = ''
    """
    Default field to sort by. Prepend '-' to reverse sort.
    """
    
    add_facets_to_display = True
    """
    Facet fields with selected values will automatically be added to the 'display' list (shown on the results table).
    """
    
    def __init__(self):
        if getattr(SeekerView, 'get_search_query_type').__func__ != getattr(self, 'get_search_query_type').__func__:
            warnings.warn(
                "'get_search_query_type' function is deprecated, please use 'get_keyword_query' instead.",
                DeprecationWarning
            )
    
    def modify_json_response(self, json_response, context):
        """
        This function allows modifications to the json data that will be returned when rendering results.
        The context used to render the results template is passed in as a convenience.
        NOTE: The changes to context should be done in place. This function does not have a return (similar to 'dict.update()').
        """
        pass
        
    def get_display(self, display_list, facets_searched):
        """
        Returns a list of display field names. If the user has selected display fields and display_list is not empty those are used otherwise
        the default list is returned. If no default list is specified, all fields are displayed.
        """
        default = list(self.display) if self.display else list(self.document._doc_type.mapping)
        display_list = display_list or default
        
        if self.add_facets_to_display:
            for field in facets_searched:
                if field not in display_list + self.required_display:
                    display_list.append(field)
                    
        display_fields = [f for f in display_list if f not in self.required_display_fields]
        for field, i in self.required_display:
            display_fields.insert(i, field)
        return display_fields
    
#     def get_search_query_type(self, search, keywords, analyzer=DEFAULT_ANALYZER):
#         """
#         This function is deprecated. Please use 'get_keyword_query' directly.
#         """
#         return search.query(self.get_keyword_query(keywords, analyzer))
#     
#     def get_keyword_query(self, keywords, analyzer=DEFAULT_ANALYZER):
#         kwargs = {'query': keywords,
#                   'analyzer': analyzer,
#                   'fields': self.get_search_fields(),
#                   'default_operator': self.operator}
#         if self.query_type == 'simple_query':
#             kwargs['auto_generate_phrase_queries'] = True
#         return Q(self.query_type, **kwargs)

    def get_search(self, keywords=None, facets=None, aggregate=True):
        s = self.get_dsl_search()
        if keywords:
            # TODO - Once 'get_search_query_type' is removed this can be cleaned up to:
            # s.query(self.get_keyword_query(keywords))
            s = self.get_search_query_type(s, keywords)
        if facets:
            for facet, values in facets.items():
                if values:
                    s = facet.filter(s, values)
                if aggregate:
                    facet.apply(s)
        return s
    
    def get_dsl_search(self):
        using = self.using or self.document._doc_type.using or 'default'
        index = self.index or self.document._doc_type.index or getattr(settings, 'SEEKER_INDEX', 'seeker')
        # TODO: self.document.search(using=using, index=index) once new version is released
        return self.document.search().index(index).using(using).extra(track_scores=True)
    
    def make_column(self, field_name):
        """
        Creates a :class:`seeker.Column` instance for the given field name.
        """
        if field_name in self.field_columns:
            return self.field_columns[field_name]
        label = self.get_field_label(field_name)
        sort = self.get_field_sort(field_name)
        highlight = self.get_field_highlight(field_name)
        return AdvancedColumn(field_name, label=label, sort=sort, highlight=highlight)
    
    def get_sort_field(self, columns, sort, display):
        """
        Returns the appropriate sort field for a given sort value.
        """
        # Make sure we sanitize the sort fields.
        column_lookup = { c.field: c for c in columns }
        # Order of precedence for sort is: parameter, the default from the view, and then the first displayed column (if any are displayed)
        sort = sort or self.sort or display[0] if len(display) else ''
        # Get the column based on the field name, and use it's "sort" field, if applicable.
        c = column_lookup.get(sort.lstrip('-'))
        if c and c.sort:
            return '-{}'.format(c.sort) if sort.startswith('-') else c.sort
        return sort
        
    def get(self, request, *args, **kwargs):
        facets = self.get_facets()
        context = {
            'can_save': self.can_save and self.request.user and self.request.user.is_authenticated(),
            'facets': facets,
            'search_url': self.search_url,
            'save_search_url': self.save_search_url
        }
         
        if self.extra_context:
            context.update(self.extra_context)
             
        self.modify_context(context)
        return self.render_to_response(context)
    
    def post(self, request, *args, **kwargs):
        """
        Parameters:
            'search_object' - A json string representing a dictionary in the following format:
                {
                    'query': (dictionary) The boolean query to be performed (see 'advanced_search' for format),
                    'keywords': (string) Used to search the specified fields (see 'search' attr). NOTE: This is SUBTRACTIVE ONLY!
                    'page': (integer) The page of the search,
                    'sort': (string) The field name to be used when sorting (prepend '-' for reverse),
                    'display': (list) The string field names to be displayed in the result table. NOTE: This is ordered!
                }
            '_export' - If present, the return value will be a CSV file of the results.
        NOTE: The 'search_object' parameter key values listed here are the only fields that are required.
              Since it will be passed back in the response extra values can be added to give the site context as to what search is being loaded.
        """
        if request.is_ajax():
            try:
                string_search_object = request.POST.get('search_object')
                # We attach this to self so AdvancedColumn can have access to it
                self.search_object = json.loads(string_search_object)
            except KeyError:
                return HttpResponseBadRequest("No 'search_object' found in the request data.")
            except ValueError:
                return HttpResponseBadRequest("Improperly formatted 'search_object', json.loads failed.")
            export = request.POST.get('_export', False)
            
            # Sanity check that the search object has all of it's required components
            if not all(k in self.search_object for k in ('query', 'keywords', 'page', 'sort', 'display')):
                return HttpResponseBadRequest("The 'search_object' is not in the proper format.")
            return self.render_results(export)
        else:
            return HttpResponseBadRequest("This endpoint only accepts AJAX requests.")
    
    def render_results(self, export):
        facets = self.get_facets()
        facet_lookup = { facet.field: facet for facet in facets }
        search = self.get_dsl_search()
        query = self.search_object.get('query')
        
        # Hook to allow the search to be filtered before seeker begins it's work
        search = self.additional_query_filters(search)
        
        # Hook to allow the search to be aggregated
        self.apply_aggregations(search, query, facet_lookup)
        
        # Build the actual query that will be applied via post_filter
        advanced_query, facets_searched = self.build_query(query, facet_lookup)
        
        # If there are any keywords passed in, we combine the advanced query with the keyword query
        keywords = self.search_object['keywords'].strip()
        if keywords:
            search = search.query(self.get_search_query_type(keywords))
            
        # We use post_filter to allow the aggregations to be run before applying the filter
        search = search.post_filter(advanced_query)
         
        page, offset = self.calculate_page_and_offset(self.search_object['page'], search)
        
        display = self.get_display(self.search_object['display'], facets_searched)
        columns = self.get_columns(display)
        if export:
            return self.export(search, columns)
        
        # Highlight fields.
        if self.highlight:
            highlight_fields = self.highlight if isinstance(self.highlight, (list, tuple)) else [c.highlight for c in columns if c.visible and c.highlight]
            search = search.highlight(*highlight_fields, number_of_fragments=0).highlight_options(encoder=self.highlight_encoder)
        
        # Finally, grab the results.
        sort = self.get_sort_field(columns, self.search_object['sort'], display)
        if sort:
            results = search.sort(sort)[offset:offset + self.page_size].execute()
        else:
            results = search[offset:offset + self.page_size].execute()

        # TODO clean this up (may not need everything)
        context = {
            'columns': columns,
            'display_columns': [c for c in columns if c.visible],
            'facet_lookup': facet_lookup,
            'facets_searched': facets_searched,
            'footer_template': self.footer_template,
            'header_template': self.header_template,
            'optional_columns': [c for c in columns if c.field not in self.required_display_fields],
            'page': page,
            'page_spread': self.page_spread,
            'page_size': self.page_size,
            'query': query,
            'results': results,
            'show_rank': self.show_rank,
            'sort': sort,
        }
        self.modify_results_context(context)
            
        advanced_search_performed.send(sender=self.__class__, request=self.request, context=context)
        json_response = {
            'filters': [facet.build_filter_dict(results) for facet in facets], # Relies on the default 'apply_aggregations' being applied.
            'table_html': loader.render_to_string(self.results_template, context, request=self.request),
            'search_object': self.search_object
        }
        self.modify_json_response(json_response, context)
        return JsonResponse(json_response)
        
    def calculate_page_and_offset(self, page, search):
        offset = (page - 1) * self.page_size
        results_count = search[0:0].execute().hits.total
        if results_count < offset:
            page = 1
            offset = 0
        return page, offset
    
    def apply_aggregations(self, search, query, facet_lookup):
        """
        Applies the desired aggregations to the search.
        By default this function applies each facet individually.
        NOTE: This function makes the modification of the search object in place, there is no return value.
        NOTE: It is recommended that any function overwriting this should call super (or replicate the aggregations done here).
              If that doesn't happen then the 'filters' dictionary may not be build appropriately.
        """
        for facet in facet_lookup.values():
            facet.apply(search)
    
    def additional_query_filters(self, search):
        """
        Allows additional search filters (Q objects) to be applied to the search.
        Ideally, filters applied by this function will be applied for every search.
        For that reason nothing is passed to this function except the search.
        NOTE: This function makes the modification of the search object in place, there is no return value.
        """
        pass
        
    def build_query(self, advanced_query, facet_lookup, excluded_facets=[]):
        """
        Returns two values:
        1) The ES DSL Q object representing the 'advanced_query' dictionary passed in
        2) A list of the selected fields for this query
        
        The advanced_query is a dictionary representation of the advanced query. The following is an example of the accepted format:
        {
            "condition": "<boolean operator>",
            "rules": [
                {
                    "id": "<elasticsearch field id>",
                    "operator": "<comparison operator>",
                    "value": "<search value>"
                },
                {
                    "condition": "<boolean operator>",
                    "rules": [
                        {
                            "id": "<elasticsearch field id>",
                            "operator": "<comparison operator>",
                            "value": "<search value>"
                        }, ...
                    ],
                    "not": <flag to negate sibling rules>
                }, ...
            ],
            "not": <flag to negate sibling rules>
        }
         
        NOTES:
        Each 'rule' is a dictionary containing single rules and groups of rules. The value for each rule field are as follows:
            - id:     The name of the field in the elasticsearch document being searched.
            - operator:  A key in COMPARISON_CONVERSION dictionary. It is up to you to ensure the operator will work with the given field.
            - value:     The value to be used in the comparison for this rule
        Each group of rules will have:
            - condition: The boolean operator to apply to all rules in this group.
            - rules: A list of dictionaries containing either groups or rules.
            - not: A boolean (true/false) to indicate if this group should be additive or subtractive to the search.
        """
        # Check if all required keys are present for an individual rule
        if all(k in advanced_query for k in ('id', 'operator', 'value')):
            if advanced_query['id'] not in excluded_facets:
                facet = facet_lookup.get(advanced_query['id'])
                return facet.es_query(advanced_query['operator'], advanced_query['value']), [facet.field]
            return None, None
        
        # Check if all required keys are present for a group   
        elif all(k in advanced_query for k in ('condition', 'rules')):
            group_operator = self.boolean_translations.get(advanced_query.get('condition'), None)
            if not group_operator:
                raise ValueError(u"'{}' is not a valid boolean operator.".format(v))
            
            queries = []
            selected_facets = []
            # The central portion of the recursion, we iterate over all rules inside this group
            for dict in advanced_query.get('rules'):
                query, facet_field = self.build_query(dict, facet_lookup, excluded_facets)
                if query:
                    queries.append(query)
                    selected_facets += facet_field
                
            if advanced_query.get('not', False):
                return ~Q('bool', **{group_operator: queries}), list(set(selected_facets))
            else:
                return Q('bool', **{group_operator: queries}), list(set(selected_facets))
            
        # The advanced_query must have been missing something, so we cannot create this query
        else:
            raise ValueError(u"The dictionary passed in did not have the proper structure. Dictionary: {}".format(str(advanced_query)))

    def export(self, search, columns):
        """
        A helper method called when ``_export`` is present in the http request. Returns a ``StreamingHttpResponse``
        that yields CSV data for all matching results.
        """
        def csv_escape(value):
            if isinstance(value, (list, tuple)):
                value = '; '.join(force_text(v) for v in value)
            return '"%s"' % force_text(value).replace('"', '""')

        def csv_generator():
            yield ','.join('"%s"' % c.label for c in columns if c.visible and c.export) + '\n'
            for result in search.scan():
                yield ','.join(csv_escape(c.export_value(result)) for c in columns if c.visible and c.export) + '\n'

        export_timestamp = ('_' + timezone.now().strftime('%m-%d-%Y_%H-%M-%S')) if self.export_timestamp else ''
        export_name = '%s%s.csv' % (self.export_name, export_timestamp)
        resp = StreamingHttpResponse(csv_generator(), content_type='text/csv; charset=utf-8')
        resp['Content-Disposition'] = 'attachment; filename=%s' % export_name
        return resp

class SearchFailed(Exception):
    """ Thrown when a search fails """
    pass

class AdvancedSavedSearchView(View):
    pk_parameter = 'saved_search_pk'
    """
    The parameter to check for to get the saved search id (either via URL or request GET/POST)
    """
    
    url_parameter = 'url'
    """
    The parameter to check for to get the url associated with the desired saved searches.
    """
    
    restrict_to_user = True
    """
    If users should only be able to view their own saved searches.
    """
    
    form_template = 'advanced_seeker/save_form.html'
    """
    The form template used to display the save search form.
    """
    
    success_return_empty_form = True
    """
    When a search is successfully saved this determines if an empty form should be returned (instead of one linked the the instance just saved)
    """
    
    enforce_unique_name = True
    """
    The system will enforce the unique name requirement.
    All previously existing saved searches (in the same group) with the same name as the new one will be deleted.
    """
        
    def get(self, request, *args, **kwargs):
        if self.request.is_ajax():
            try:
                url = request.GET.get(self.url_parameter)
            except KeyError:
                return JsonResponse({ 'error': 'No URL provided.' }, 400)
            
            SavedSearchModel = self.get_saved_search_model()
            saved_searches = self.get_saved_searches(url, SavedSearchModel)
            search_pk = kwargs.get(self.pk_parameter, request.GET.get(self.pk_parameter, None))
            if search_pk:
                try:
                    saved_search = saved_searches.get(pk=search_pk)
                except SavedSearchModel.DoesNotExist:
                    return JsonResponse({ 'error': 'Saved search not found.' }, 400)
            else:
                # By design this will return None if there are no default searches found
                saved_search = saved_searches.filter(default=True).first()
            
            # If a saved search is found we include its data in 'current_search' for convenience (it will also be in 'all_searches')
            data = { 'current_search': saved_search.get_details_dict() if saved_search else None }
                
            SavedSearchForm = self.get_saved_search_form()
            
            # Even if a specific saved search was not found we return all of the other available saved searches
            if saved_searches:
                data.update({ 'all_searches': self.sort_searches([saved_search.get_details_dict() for saved_search in saved_searches]) })
            
            # Hook to allow customization 
            self.update_GET_response_data(data, saved_search)  
            
            form = SavedSearchForm(saved_searches=saved_searches)
            data['form_html'] = loader.render_to_string(self.form_template, { 'form': form }, request=self.request)
            
            return JsonResponse(data)
        else:
            return HttpResponseBadRequest("This endpoint only accepts AJAX requests.")
        
    def post(self, request, *args, **kwargs):
        if self.request.is_ajax():
            try:
                url = request.POST.get(self.url_parameter)
            except KeyError:
                return JsonResponse({'error': 'No URL provided.'}, 400)
            
            search_pk = kwargs.get(self.pk_parameter, request.POST.get(self.pk_parameter, None))
            SavedSearchModel = self.get_saved_search_model()
            saved_searches = self.get_saved_searches(url, SavedSearchModel)
            
            # These are used to determine alternate paths
            delete = request.POST.get('_delete', False)
            modify_default = request.POST.get('modify_default', '')
            
            saved_search = None
            if search_pk:
                try:
                    saved_search = saved_searches.get(pk=search_pk)
                except SavedSearchModel.DoesNotExist:
                    # We only want to throw an error if we cannot find the object AND we are NOT trying to delete it anyway
                    if not delete:
                        return JsonResponse({'error': 'Saved search not found.'}, 400)
            
            data = {}
            # We have three paths: delete, modify_default, or save
            status = 200
            if delete:
                if saved_search:
                    saved_search.delete()
                saved_search = None # 'saved_search' will still hold the python object of the saved search that was just deleted
            elif modify_default:
                if modify_default == 'set':
                    saved_search.default = True
                    saved_searches.update(default=False)
                    saved_search.save()
                elif modify_default == 'unset':
                    saved_search.default = False
                    saved_search.save()
                else:
                    data["error"] = 'Invalid value for "modify_default" field'
                    saved_search = None
                    status = 400
            else:
                SavedSearchForm = self.get_saved_search_form()
                form_kwargs = { 'saved_searches': saved_searches, 'enforce_unique_name': self.enforce_unique_name }
                if saved_search:
                    form_kwargs['instance'] = saved_search
                # We use a copy of POST to allow it to be edited within the form (example, if a field should be cleared on error)
                form = SavedSearchForm(request.POST.copy(), **form_kwargs)
                if form.is_valid():
                    saved_search = form.save(commit=False)
                    saved_search.user = request.user
                    saved_search.save()
                    
                    # TODO - Look for way to prevent us from needing to rerun this query to update results
                    saved_searches = self.get_saved_searches(url, SavedSearchModel)
                    if self.success_return_empty_form:
                        # We need a fresh copy to pass back to the site
                        form = SavedSearchForm(saved_searches=saved_searches)
                else:
                    # This error message is likely redundant
                    data["error"] = 'Invalid form submitted'
                    saved_search = None
                    status = 400
                
                # We add the form here because we want to return it rendered even if the form was not valid
                data['form_html'] = loader.render_to_string(self.form_template, { 'form': form }, request=self.request)
                
            # 'current_search' is included in 'all_searches' but seperated for convenience
            data['current_search'] = saved_search.get_details_dict() if saved_search else None
            
            # We do this query again to make sure we don't have stale data.
            data['all_searches'] = self.sort_searches([search.get_details_dict() for search in saved_searches])
            
            # Hook to allow customization
            self.update_POST_response_data(data, saved_search)
            
            return JsonResponse(data, status=status)
        else:
            return HttpResponseBadRequest("This endpoint only accepts AJAX requests.")
    
    def update_GET_response_data(self, data, saved_search=None):
        """
        This function allows modifications to the json data that will be returned with a GET request.
        The 'saved_search' being loaded may be passed in for convenience (it may be None).
        NOTE: The changes to data should be done in place. This function does not have a return (similar to 'dict.update()').
        """
        pass
    
    def update_POST_response_data(self, data, saved_search=None):
        """
        This function allows modifications to the json data that will be returned with a POST request.
        The 'saved_search' being loaded may be passed in for convenience (it may be None).
        NOTE: The changes to data should be done in place. This function does not have a return (similar to 'dict.update()').
        """
        pass
    
    def sort_searches(self, all_searches):
        """
        This function sorts the list of searches that will be returned.
        """
        return sorted(all_searches, key=lambda search: search.get('name'))
                
    def get_saved_search_model(self):
        from .models import SavedSearch
        return SavedSearch
    
    def get_saved_search_form(self):
        """
        Get the form used to save searches.
        NOTE: This form will be passed the "saved_searches" kwarg when instantiated.
        """
        from .forms import AdvancedSavedSearchForm
        return AdvancedSavedSearchForm
    
    def get_saved_searches(self, url, SavedSearchModel):
        """
        Returns a QuerySet of the saved searches for this particular request (based on URL and seeker settings)
        """
        filter_kwargs = { 'url': url }
        if self.restrict_to_user:
            filter_kwargs['user'] = self.request.user
        return SavedSearchModel.objects.filter(**filter_kwargs)<|MERGE_RESOLUTION|>--- conflicted
+++ resolved
@@ -299,7 +299,6 @@
     """
     A dictionary of nested fields used by the keyword search.
     """
-<<<<<<< HEAD
     
     use_save_form = False
     """
@@ -319,16 +318,15 @@
     """
     The system will enforce the unique name requirement.
     All previously existing saved searches (in the same group) with the same name as the new one will be deleted.
-=======
-
+    """
+    
     display_column_sort_order = []
     """
     This list defines a custom sort order for the display fields (both visible & non-visible).  If the list is empty, default sorting will be applied.
     If there is at least one field in the list, any missing field will be appended to the end of the list in alphabetical order by column label.
     NOTE: The indexes defined in required_display are not used if display_column_sort_order has a value.
->>>>>>> 46a77f59
-    """
-        
+    """
+     
     def modify_context(self, context):
         """
         This function allows modifications to the context that will be used to render the initial seeker page. 
