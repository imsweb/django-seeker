import abc
import collections
import copy
import inspect
import json
import re
import warnings
from datetime import datetime

import elasticsearch_dsl as dsl
import six
from django.conf import settings
from django.contrib import messages
from django.forms.forms import Form
from django.http import Http404, JsonResponse, QueryDict, StreamingHttpResponse
from django.http.response import HttpResponseBadRequest, HttpResponseForbidden
from django.shortcuts import redirect, render
<<<<<<< HEAD
from django.template import Context, loader, RequestContext, TemplateDoesNotExist
=======
from django.template import Context, RequestContext, TemplateDoesNotExist, loader
>>>>>>> 4e8a9680
from django.utils import timezone
from django.utils.encoding import force_text
from django.utils.html import escape
from django.utils.http import urlencode
from django.utils.safestring import mark_safe
from django.views.generic import View
from django.views.generic.edit import CreateView, FormView
from elasticsearch_dsl import Q
from elasticsearch_dsl.utils import AttrList

from .mapping import DEFAULT_ANALYZER
from .signals import advanced_search_performed, search_complete
from .templatetags.seeker import seeker_format



seekerview_field_templates = {}


<<<<<<< HEAD
class Column(object):
=======
class Column (object):
>>>>>>> 4e8a9680
    """
    """

    view = None
    visible = False

    def __init__(self, field, label=None, sort=None, value_format=None, template=None, header=None, export=True, highlight=None):
        self.field = field
        self.label = label if label is not None else field.replace('_', ' ').replace('.raw', '').capitalize()
        self.sort = sort
        self.template = template
        self.value_format = value_format
        self.header_html = escape(self.label) if header is None else header
        self.export = export
        self.highlight = highlight

    def __str__(self):
        return self.label

    def __repr__(self):
        return 'Column(%s)' % self.field

    def bind(self, view, visible):
        self.view = view
        self.visible = visible
        if self.visible:
            if self.template:
                self.template_obj = loader.get_template(self.template)
            else:
                self.template_obj = self.view.get_field_template(self.field)
        return self

    def header(self):
        cls = '%s_%s' % (self.view.document._doc_type.name, self.field.replace('.', '_'))
        if not self.sort:
            return mark_safe('<th class="%s">%s</th>' % (cls, self.header_html))
        q = self.view.request.GET.copy()
        field = q.get('s', '')
        sort = None
        cls += ' sort'
        if field.lstrip('-') == self.field:
            # If the current sort field is this field, give it a class a change direction.
            sort = 'Descending' if field.startswith('-') else 'Ascending'
            cls += ' desc' if field.startswith('-') else ' asc'
            d = '' if field.startswith('-') else '-'
            q['s'] = '%s%s' % (d, self.field)
        else:
            q['s'] = self.field
        next_sort = 'descending' if sort == 'Ascending' else 'ascending'
        sr_label = (' <span class="sr-only">(%s)</span>' % sort) if sort else ''
        html = '<th class="%s"><a href="?%s" title="Click to sort %s" data-sort="%s">%s%s</a></th>' % (cls, q.urlencode(), next_sort, q['s'], self.header_html, sr_label)
        return mark_safe(html)

    def context(self, result, **kwargs):
        return kwargs

    def render(self, result, **kwargs):
        value = getattr(result, self.field, None)
        if self.value_format:
            value = self.value_format(value)
        try:
            if '*' in self.highlight:
                # If highlighting was requested for multiple fields, grab any matching fields as a dictionary.
                r = self.highlight.replace('*', r'\w+').replace('.', r'\.')
                highlight = {f.replace('.', '_'): result.meta.highlight[f] for f in result.meta.highlight if re.match(r, f)}
            else:
                highlight = result.meta.highlight[self.highlight]
        except Exception:
            highlight = []

        # If the value is a list (AttrList is DSL's custom list) then highlight won't work properly
        # The "meta.highlight" will only contain the matched item, not the others
        if highlight and isinstance(value, AttrList):
            # We are going to modify this copy with the appropriate highlights
            modified_values = copy.deepcopy(value)
            for highlighted_value in highlight:
                # Remove the <em> tags elasticsearch added
                stripped_value = highlighted_value.replace('<em>', '').replace('</em>', '')
                index_to_replace = None
                # Iterate over all of the values and try to find the item that caused the "hit"
                for index, individual_value in enumerate(value):
                    if stripped_value == individual_value:
                        index_to_replace = index
                        break
                # Specifically check against None because "0" is falsy (but a valid index)
                if index_to_replace is not None:
                    modified_values[index_to_replace] = highlighted_value
            highlight = modified_values
            
        params = {
            'result': result,
            'field': self.field,
            'value': value,
            'highlight': highlight,
            'view': self.view,
            'user': self.view.request.user,
            'query': self.view.get_keywords(self.view.request.GET),
        }
        params.update(self.context(result, **kwargs))
        return self.template_obj.render(params)

    def export_value(self, result):
        export_field = self.field if self.export is True else self.export
        if export_field:
            value = getattr(result, export_field, '')
            if isinstance(value, datetime) and timezone.is_aware(value):
                value = timezone.localtime(value)
            export_val = ', '.join(force_text(v.to_dict() if hasattr(v, 'to_dict') else v) for v in value) if isinstance(value, AttrList) else seeker_format(value)
        else:
            export_val = ''
        return export_val


class SeekerView(View):
    document = None
    """
    A :class:`elasticsearch_dsl.DocType` class to present a view for.
    """

    using = None
    """
    The ES connection alias to use.
    """

    index = None
    """
    The ES index to use. Defaults to the SEEKER_INDEX setting.
    """

    template_name = 'seeker/seeker.html'
    """
    The overall seeker template to render.
    """

    header_template = 'seeker/header.html'
    """
    The template used to render the search results header.
    """

    results_template = 'seeker/results.html'
    """
    The template used to render the search results.
    """

    footer_template = 'seeker/footer.html'
    """
    The template used to render the search results footer.
    """

    columns = None
    """
    A list of Column objects, or strings representing mapping field names. If None, all mapping fields will be available.
    """

    exclude = None
    """
    A list of field names to exclude when generating columns.
    """

    display = None
    """
    A list of field/column names to display by default.
    """

    required_display = []
    """
    A list of tuples, ex. ('field name', 0), representing field/column names that will always be displayed (cannot be hidden by the user).
    The second value is the index/position of the field (used as the index in list.insert(index, 'field name')).
    """

    @property
    def required_display_fields(self):
        return [t[0] for t in self.required_display]

    sort = None
    """
    A list of field/column names to sort by default, or None for no default sort order. For reverse order prefix the field with '-'.
    """

    search = None
    """
    A list of field names to search. By default, will included all fields defined on the document mapping.
    """

    highlight = True
    """
    A list of field names to highlight, or True/False to enable/disable highlighting for all fields.
    """

    highlight_encoder = 'html'
    """
    An 'encoder' parameter is used when highlighting to define how highlighted text will be encoded. It can be either
    'default' (no encoding) or 'html' (will escape html, if you use html highlighting tags).
    """

    facets = []
    """
    A list of :class:`seeker.Facet` objects that are available to facet the results by.
    """

    initial_facets = {}
    """
    A dictionary of initial facets, mapping fields to lists of initial values.
    """

    page_size = 10
    """
    The number of results to show per page.
    """

    page_spread = 7
    """
    The number of pages (not including first and last) to show in the paginator widget.
    """

    can_save = True
    """
    Whether searches for this view can be saved.
    """

    export_name = 'seeker'
    """
    The filename (without extension, which will be .csv) to use when exporting data from this view.
    """

    export_timestamp = False
    """
    Whether or not to append a timestamp of the current time to the export filename when exporting data from this view.
    """

    show_rank = True
    """
    Whether or not to show a Rank column when performing keyword searches.
    """

    field_columns = {}
    """
    A dictionary of field column overrides.
    """

    field_labels = {}
    """
    A dictionary of field label overrides.
    """

    sort_fields = {}
    """
    A dictionary of sort field overrides.
    """

    highlight_fields = {}
    """
    A dictionary of highlight field overrides.
    """

    query_type = getattr(settings, 'SEEKER_QUERY_TYPE', 'query_string')
    """
    The query type to use when performing keyword queries (either 'query_string' (default) or 'simple_query_string').
    """

    operator = getattr(settings, 'SEEKER_DEFAULT_OPERATOR', 'AND')
    """
    The query operator to use by default.
    """

    permission = None
    """
    If specified, a permission to check (using ``request.user.has_perm``) for this view.
    """

    extra_context = {}
    """
    This property is slated to be deprecated in the future. Please use "modify_context".
    Extra context variables to use when rendering. May be passed via as_view(), or overridden as a property.
    """

    field_templates = {}
    """
    A dictionary of field template overrides.
    """

    _field_templates = {}
    """
    A dictionary of default templates for each field
    """

    use_save_form = False
    """
    Indicates if a form should be used for saving searches.
    NOTE: This functionality ONLY works with AJAX.
    NOTE: The form used is defined in "get_saved_search_form"
    """

    form_template = 'seeker/save_form.html'
    """
    The form template used to display the save search form.
    NOTE: This is only used if the request is AJAX and 'use_save_form' is True.
    NOTE: This template will be used to render the form defined in 'get_saved_search_form"
    """

    enforce_unique_name = True
    """
    The system will enforce the unique name requirement.
    All previously existing saved searches (in the same group) with the same name as the new one will be deleted.
    """

    display_column_sort_order = []
    """
    This list defines a custom sort order for the display fields (both visible & non-visible).  If the list is empty, default sorting will be applied.
    If there is at least one field in the list, any missing field will be appended to the end of the list in alphabetical order by column label.
    NOTE: The indexes defined in required_display are not used if display_column_sort_order has a value.
    """

    custom_column_headers = {}
    """
    This dictionary can be used to set custom text for a fields column header.  The key is the field_name.
    """

    analyzer = DEFAULT_ANALYZER
    """
    The ES analyzer used for keyword searching.
    """

    missing_sort = None
    """
    Whether to sort missing values first or last. Valid values are "_first", "_last", "_low", "_high", or None.
    """

    def modify_context(self, context, request):
        """
        This function allows modifications to the context that will be used to render the initial seeker page.
        NOTE: The changes to context should be done in place. This function does not have a return (similar to 'dict.update()').
        """
        pass

    def modify_results_context(self, context):
        """
        This function allows modifications to the context that will be used to render the results table.
        NOTE: The changes to context should be done in place. This function does not have a return (similar to 'dict.update()').
        """
        pass

    view_name = None
    """
    An optional name to call this view, used to differentiate two views using the same mapping and class.
    """

    def get_saved_search_form(self):
        """
        Get the form used to save searches.
        NOTE: This will only be used if 'use_save_form' is set to True and with AJAX requests.
        NOTE: This form will be passed the "saved_searches" kwarg when instantiated.
        """
        from .forms import SavedSearchForm
        return SavedSearchForm

    def get_view_name(self):
        """
        Returns the view_name if set, otherwise return the class name and document name.
        """
        if self.view_name:
            return self.view_name
        else:
            return self.__class__.__name__ + self.document._doc_type.name

    def normalized_querystring(self, qs=None, ignore=None):
        """
        Returns a querystring with empty keys removed, keys in sorted order, and values (for keys whose order does not
        matter) in sorted order. Suitable for saving and comparing searches.

        :param qs: (Optional) querystring to use; defaults to request.GET
        :param ignore: (Optional) list of keys to ignore when building the querystring
        """
        data = QueryDict(qs) if qs is not None else self.request.GET
        parts = []
        for key in sorted(data):
            if ignore and key in ignore:
                continue
            if not data[key]:
                continue
            if key == 'p' and data[key] == '1':
                continue
            values = data.getlist(key)
            # Make sure display/facet/sort fields maintain their order. Everything else can be sorted alphabetically for consistency.
            if key not in ('d', 'f', 's', 'so'):
                values = sorted(values)
            parts.extend(urlencode({key: val}) for val in values)
        return '&'.join(parts)

    def get_field_label(self, field_name):
        """
        Given a field name, returns a human readable label for the field.
        """
        if field_name.endswith('.raw'):
            field_name = field_name[:-4]
        if field_name in self.field_labels:
            return self.field_labels[field_name]
        try:
            # If the document is a ModelIndex, try to get the verbose_name of the Django field.
            f = self.document.queryset().model._meta.get_field(field_name)
            return f.verbose_name[0].upper() + f.verbose_name[1:]
        except Exception:
            # Otherwise, just make the field name more human-readable.
            return field_name.replace('_', ' ').capitalize()

    def get_field_sort(self, field_name):
        """
        Given a field name, returns the field name that should be used for sorting. If a mapping defines
        a .raw sub-field, that is used, otherwise the field name itself is used if index=not_analyzed.
        """
        if field_name.endswith('.raw'):
            return field_name
        if field_name in self.sort_fields:
            return self.sort_fields[field_name]
        if field_name in self.document._doc_type.mapping:
            dsl_field = self.document._doc_type.mapping[field_name]
            if isinstance(dsl_field, (dsl.Object, dsl.Nested)):
                return None
            if not isinstance(dsl_field, dsl.String):
                return field_name
            if 'raw' in dsl_field.fields:
                return '%s.raw' % field_name
            elif getattr(dsl_field, 'index', None) == 'not_analyzed':
                return field_name
        return None

    def get_field_template(self, field_name):
        """
        Returns the default template instance for the given field name.
        """
        if not self._field_templates:
            try:
                self._field_templates = seekerview_field_templates[self.get_view_name()]
            except KeyError:
                seekerview_field_templates.update({self.get_view_name(): {}})
                self._field_templates = seekerview_field_templates[self.get_view_name()]
        try:
            return self._field_templates[field_name]
        except KeyError:
            return self._find_field_template(field_name)

    def _find_field_template(self, field_name):
        """
        finds and sets the default template instance for the given field name with the given template.
        """
        search_templates = []
        if field_name in self.field_templates:
            search_templates.append(self.field_templates[field_name])
        for _cls in inspect.getmro(self.document):
            if issubclass(_cls, dsl.DocType):
                search_templates.append('seeker/%s/%s.html' % (_cls._doc_type.name, field_name))
        search_templates.append('seeker/column.html')
        template = loader.select_template(search_templates)
        existing_templates = list(set(self._field_templates.values()))
        for existing_template in existing_templates:
            # If the template object already exists just re-use the existing one.
            if template.template.name == existing_template.template.name:
                template = existing_template
                break
        self._field_templates.update({field_name: template})
        return template

    def get_field_highlight(self, field_name):
        if field_name in self.highlight_fields:
            return self.highlight_fields[field_name]
        if field_name in self.document._doc_type.mapping:
            dsl_field = self.document._doc_type.mapping[field_name]
            if isinstance(dsl_field, (dsl.Object, dsl.Nested)):
                return '%s.*' % field_name
            return field_name
        return None

    def make_column(self, field_name):
        """
        Creates a :class:`seeker.Column` instance for the given field name.
        """
        if field_name in self.field_columns:
            return self.field_columns[field_name]
        label = self.get_field_label(field_name)
        sort = self.get_field_sort(field_name)
        highlight = self.get_field_highlight(field_name)
        header = self.custom_column_headers.get(field_name, None)
        return Column(field_name, label=label, sort=sort, highlight=highlight, header=header)

    def get_columns(self, display=None):
        """
        Returns a list of :class:`seeker.Column` objects based on self.columns, converting any strings.
        """
        columns = []
        if not self.columns:
            # If not specified, all mapping fields will be available.
            for f in self.document._doc_type.mapping:
                if self.exclude and f in self.exclude:
                    continue
                columns.append(self.make_column(f))
        else:
            # Otherwise, go through and convert any strings to Columns.
            for c in self.columns:
                if isinstance(c, six.string_types):
                    if self.exclude and c in self.exclude:
                        continue
                    columns.append(self.make_column(c))
                elif isinstance(c, Column):
                    if self.exclude and c.field in self.exclude:
                        continue
                    columns.append(c)
        # Make sure the columns are bound and ordered based on the display fields (selected or default).
<<<<<<< HEAD
        if not display:
            display = self.get_display()

        if self.display_column_sort_order:
            for c in columns:
                c.bind(self, c.field in display)
            sort_order = self.get_sort_order(columns)
            columns.sort(key=lambda c: sort_order.index(c.field))
            return columns
        else:
            visible_columns = []
            non_visible_columns=[]
            for c in columns:
                c.bind(self, c.field in display)
                if c.visible:
                    visible_columns.append(c)
                else:
                    non_visible_columns.append(c)
            visible_columns.sort(key=lambda  c: display.index(c.field))
            non_visible_columns.sort(key=lambda c: c.label)

            return visible_columns + non_visible_columns

    def get_sorted_display_list(self):
        return self.request.GET.getlist("so")

    def get_sort_order(self, columns):
        sort_order = self.get_sorted_display_list() or self.display_column_sort_order
        # Missing columns is a list of every column that isn't included in sort_order.
        # These columns will be appended to the end of the display list in alphabetical order.
        missing_columns = [col for col in columns if col.field not in sort_order]
        missing_columns.sort(key=lambda c: c.label)
        sort_order += [col.field for col in missing_columns]
        for field, i in self.required_display:
            sort_order.insert(i, field)
        return sort_order
=======
        display = self.get_display()
        visible_columns = []
        non_visible_columns = []
        for c in columns:
            c.bind(self, c.field in display)
            if c.visible:
                visible_columns.append(c)
            else:
                non_visible_columns.append(c)
        visible_columns.sort(key=lambda c: display.index(c.field))
        non_visible_columns.sort(key=lambda c: c.label)

        return visible_columns + non_visible_columns
>>>>>>> 4e8a9680

    def get_keywords(self, data_dict):
        return data_dict.get('q', '').strip()

    def get_facets(self):
        return list(self.facets) if self.facets else []

    def get_display(self):
        """
        Returns a list of display field names. If the user has selected display fields, those are used, otherwise
        the default list is returned. If no default list is specified, all fields are displayed.
        """
        default = list(self.display) if self.display else list(self.document._doc_type.mapping)
        display_fields = self.request.GET.getlist('d') or default
        display_fields = [f for f in display_fields if f not in self.required_display_fields]
        for field, i in self.required_display:
            display_fields.insert(i, field)
        return display_fields

    def get_saved_search(self):
        """
        Returns the "saved_search" GET parameter if it's in the proper format, otherwise returns None.
        """
        saved_search_vals = [val for val in self.request.GET.getlist('saved_search') if val]
        if len(saved_search_vals) == 1 and saved_search_vals[0].isdigit():
            return saved_search_vals[0]
        return None

    def get_facet_data(self, data_dict, initial=None, exclude=None):
        if initial is None:
            initial = {}
        facets = collections.OrderedDict()
        for f in self.get_facets():
            if f.field != exclude:
                facets[f] = data_dict.getlist(f.field) or initial.get(f.field, [])
        return facets

    def get_saved_search_model(self):
        from .models import SavedSearch
        return SavedSearch

    def get_search_fields(self, mapping=None, prefix=''):
        if self.search:
            return self.search
        elif mapping is not None:
            fields = []
            for field_name in mapping:
                if mapping[field_name].to_dict().get('analyzer') == self.analyzer:
                    fields.append(prefix + field_name)
                if hasattr(mapping[field_name], 'properties'):
                    fields.extend(self.get_search_fields(mapping=mapping[field_name].properties, prefix=prefix + field_name + '.'))
            return fields
        else:
            return self.get_search_fields(mapping=self.document._doc_type.mapping)

    def get_search_query_type(self, search, keywords, analyzer=None):
        if not analyzer:
            analyzer = self.analyzer
        kwargs = {'query': keywords,
                 'analyzer': analyzer,
                 'fields': self.get_search_fields(),
                 'default_operator': self.operator}
        if self.query_type == 'simple_query':
            kwargs['auto_generate_phrase_queries'] = True
        return search.query(self.query_type, **kwargs)

    def get_search(self, keywords=None, facets=None, aggregate=True):
        using = self.using or self.document._doc_type.using or 'default'
        index = self.index or self.document._doc_type.index or getattr(settings, 'SEEKER_INDEX', 'seeker')
        # TODO: self.document.search(using=using, index=index) once new version is released
        s = self.document.search().index(index).using(using).extra(track_scores=True)
        if keywords:
            s = self.get_search_query_type(s, keywords)
        if facets:
            for facet, values in facets.items():
                if values:
                    s = facet.filter(s, values)
                if aggregate:
                    facet.apply(s)
        return s

    def sort_descriptor(self, sort):
        if self.missing_sort is None or isinstance(sort, dict):
            return sort
        desc = sort.startswith('-')
        field = sort.lstrip('-')
        missing = self.missing_sort
        if missing == '_low':
            missing = '_last' if desc else '_first'
        elif missing == '_high':
            missing = '_first' if desc else '_last'
        return {
            field: {
                'order': 'desc' if desc else 'asc',
                'missing': missing,
            }
        }

    def render(self):
        SavedSearchModel = self.get_saved_search_model()

        querystring = self.normalized_querystring(ignore=['p', 'saved_search'])

        if self.request.user and self.request.user.is_authenticated and not querystring and not self.request.is_ajax():
            default = self.request.user.seeker_searches.filter(url=self.request.path, default=True).first()
            if default and default.querystring:
                return redirect(default)

        # Figure out if this is a saved search, and grab the current user's saved searches.
        saved_search = None
        if self.request.user and self.request.user.is_authenticated:
            saved_search_pk = self.get_saved_search()
            if saved_search_pk:
                try:
                    saved_search = self.request.user.seeker_searches.get(pk=saved_search_pk, url=self.request.path)
                except SavedSearchModel.DoesNotExist:
                    pass
            saved_searches = self.request.user.seeker_searches.filter(url=self.request.path)
        else:
            saved_searches = []

        keywords = self.get_keywords(self.request.GET)
        facets = self.get_facet_data(self.request.GET, initial=self.initial_facets if not self.request.is_ajax() else None)
        search = self.get_search(keywords, facets)
        columns = self.get_columns()

        # Make sure we sanitize the sort fields.
        sort_fields = []
        column_lookup = {c.field: c for c in columns}
        sorts = self.request.GET.getlist('s', None)
        if not sorts:
            if keywords:
                sorts = []
            else:
                sorts = self.sort or []
        for s in sorts:
            # Get the column based on the field name, and use it's "sort" field, if applicable.
            c = column_lookup.get(s.lstrip('-'))
            if c and c.sort:
                sort_fields.append(self.sort_descriptor('-%s' % c.sort if s.startswith('-') else c.sort))

        # Highlight fields.
        if self.highlight:
            highlight_fields = self.highlight if isinstance(self.highlight, (list, tuple)) else [c.highlight for c in columns if c.visible and c.highlight]
            # NOTE: If the option to customize the tags (via pre_tags and post_tags) is added then the Column "render" function will need to be updated.
            search = search.highlight(*highlight_fields, number_of_fragments=0).highlight_options(encoder=self.highlight_encoder)

        # Calculate paging information.
        page = self.request.GET.get('p', '').strip()
        page = int(page) if page.isdigit() else 1
        offset = (page - 1) * self.page_size
        results_count = search[0:0].execute().hits.total
        if results_count < offset:
            page = 1
            offset = 0

        # Finally, grab the results.
        results = search.sort(*sort_fields)[offset:offset + self.page_size].execute()

        context_querystring = self.normalized_querystring(ignore=['p'])
        sort = sorts[0] if sorts else None
        context = {
            'document': self.document,
            'keywords': keywords,
            'columns': columns,
            'optional_columns': [c for c in columns if c.field not in self.required_display_fields],
            'display_columns': [c for c in columns if c.visible],
            'facets': facets,
            'selected_facets': self.request.GET.getlist('f') or self.initial_facets,
            'form_action': self.request.path,
            'results': results,
            'page': page,
            'page_size': self.page_size,
            'page_spread': self.page_spread,
            'sort': sort,
            'querystring': context_querystring,
            'reset_querystring': self.normalized_querystring(ignore=['p', 's', 'saved_search']),
            'show_rank': self.show_rank,
            'export_name': self.export_name,
            'can_save': self.can_save and self.request.user and self.request.user.is_authenticated,
            'header_template': self.header_template,
            'results_template': self.results_template,
            'footer_template': self.footer_template,
            'saved_search': saved_search,
            'saved_searches': list(saved_searches),
            'use_save_form': self.use_save_form,
        }

        if self.use_save_form:
            SavedSearchForm = self.get_saved_search_form()
            form = SavedSearchForm(saved_searches=saved_searches)
            context.update({
                'save_form': form,
                'save_form_template': self.form_template
            })

        if self.extra_context:
            context.update(self.extra_context)

        self.modify_context(context, self.request)

        search_complete.send(sender=self, context=context)
        if self.request.is_ajax():
            ajax_data = {
                'querystring': context_querystring,
                'page': page,
                'sort': sort,
                'saved_search_pk': saved_search.pk if saved_search else '',
                'table_html': loader.render_to_string(self.results_template, context, request=self.request),
                'facet_data': {facet.field: facet.data(results) for facet in self.get_facets()},
            }
            if self.use_save_form:
                ajax_data.update({
                    'save_form_html': loader.render_to_string(self.form_template, { 'form': form }, request=self.request)
                })
            return JsonResponse(ajax_data)
        else:
            return self.render_to_response(context)

    def render_to_response(self, context):
        return render(self.request, self.template_name, context)

    def render_facet_query(self):
        keywords = self.get_keywords(self.request.GET)
        facet = {f.field: f for f in self.get_facets()}.get(self.request.GET.get('_facet'))
        if not facet:
            raise Http404()
        # We want to apply all the other facet filters besides the one we're querying.
        facets = self.get_facet_data(self.request.GET, exclude=facet)
        search = self.get_search(keywords, facets, aggregate=False)
        fq = '.*' + self.request.GET.get('_query', '').strip() + '.*'
        facet.apply(search, include={'pattern': fq, 'flags': 'CASE_INSENSITIVE'})
        return JsonResponse(facet.data(search.execute()))

    def export(self):
        """
        A helper method called when ``_export`` is present in ``request.GET``. Returns a ``StreamingHttpResponse``
        that yields CSV data for all matching results.
        """
        keywords = self.get_keywords(self.request.GET)
        facets = self.get_facet_data(self.request.GET)
        search = self.get_search(keywords, facets, aggregate=False)
        columns = self.get_columns()

        def csv_escape(value):
            if isinstance(value, (list, tuple)):
                value = '; '.join(force_text(v) for v in value)
            return '"%s"' % force_text(value).replace('"', '""')

        def csv_generator():
            yield ','.join('"%s"' % c.label for c in columns if c.visible and c.export) + '\n'
            for result in search.scan():
                yield ','.join(csv_escape(c.export_value(result)) for c in columns if c.visible and c.export) + '\n'

        export_timestamp = ('_' + timezone.now().strftime('%m-%d-%Y_%H-%M-%S')) if self.export_timestamp else ''
        export_name = '%s%s.csv' % (self.export_name, export_timestamp)
        resp = StreamingHttpResponse(csv_generator(), content_type='text/csv; charset=utf-8')
        resp['Content-Disposition'] = 'attachment; filename=%s' % export_name
        return resp

    def get(self, request, *args, **kwargs):
        if '_facet' in request.GET:
            return self.render_facet_query()
        elif '_export' in request.GET:
            return self.export()
        else:
            return self.render()

    def post(self, request, *args, **kwargs):
        if not self.can_save:
            return redirect(request.get_full_path())
        post_qs = request.POST.get('querystring', '')
        qs = self.normalized_querystring(post_qs, ignore=['p', 'saved_search'])
        saved_search_pk = request.POST.get('saved_search', '').strip()
        if not saved_search_pk.isdigit():
            saved_search_pk = None
        if '_save' in request.POST:
            # A "sub" method that handles ajax save submissions (and returns JSON, not a redirect)
            if request.is_ajax() and self.use_save_form:

                response_data = {} # All data must be able to flatten to JSON

                # First we check if the user is attempting to overwrite an existing search
                saved_searches = request.user.seeker_searches.filter(url=request.path)
                form_kwargs = { 'saved_searches': saved_searches, 'enforce_unique_name': self.enforce_unique_name }
                saved_search_pk = request.POST.get('saved_search', '').strip()
                if saved_search_pk:
                    # We really want to do a try/catch on a get but we don't know the model so we check first
                    saved_search = saved_searches.exists(pk=saved_search_pk)
                    if saved_search:
                        # Since we are using "pk" we know there can only be one so .get is safe
                        form_kwargs['instance'] = saved_searches.get(pk=saved_search_pk)

                SavedSearchForm = self.get_saved_search_form()
                form = SavedSearchForm(request.POST.copy(), **form_kwargs)
                if form.is_valid():
                    saved_search = form.save(commit=False)
                    saved_search.user = request.user
                    saved_search.querystring = qs
                    saved_search.url = request.path
                    saved_search.save()
                    messages.success(request, 'Successfully saved "%s".' % saved_search)
                    response_data['redirect_url'] = saved_search.get_absolute_url()
                else:
                    response_data['redirect_url'] = None

                response_data['save_form_html'] = loader.render_to_string(self.form_template, { 'form': form }, request=request)

                # We came in via ajax so we return via JSON
                return JsonResponse(response_data)

            # If the request is not ajax or this seeker view does not want to use the form, then handle it the old way
            name = request.POST.get('name', '').strip()
            if not name:
                messages.error(request, 'You did not provide a name for this search. Please try again.')
                return redirect('%s?%s' % (request.path, post_qs))
            default = request.POST.get('default', '').strip() == '1'
            if default:
                request.user.seeker_searches.filter(url=request.path).update(default=False)
            search_values = {'querystring': qs, 'default': default}
            search, created = request.user.seeker_searches.update_or_create(name=name, url=request.path, defaults=search_values)
            messages.success(request, 'Successfully saved "%s".' % search)
            return redirect(search)
        elif '_default' in request.POST and saved_search_pk:
            request.user.seeker_searches.filter(url=request.path).update(default=False)
            request.user.seeker_searches.filter(pk=saved_search_pk, url=request.path).update(default=True)
        elif '_unset' in request.POST and saved_search_pk:
            request.user.seeker_searches.filter(url=request.path).update(default=False)
        elif '_delete' in request.POST and saved_search_pk:
            request.user.seeker_searches.filter(pk=saved_search_pk, url=request.path).delete()
            return redirect(request.path)
        return redirect('%s?%s' % (request.path, post_qs))

    def check_permission(self, request):
        """
        Check to see if the user has permission for this view. This method may optionally return an ``HttpResponse``.
        """
        if self.permission and not request.user.has_perm(self.permission):
            raise Http404

    def dispatch(self, request, *args, **kwargs):
        """
        Overridden to perform permission checking by calling ``self.check_permission``.
        """
        resp = self.check_permission(request)
        if resp is not None:
            return resp
        return super(SeekerView, self).dispatch(request, *args, **kwargs)


class AdvancedColumn(Column):
    def header(self, results=None):
        cls = '%s_%s' % (self.view.document._doc_type.name, self.field.replace('.', '_'))
        if not self.sort:
            return mark_safe('<th class="%s">%s</th>' % (cls, self.header_html))
        current_sort = self.view.search_object['sort']
        sort = None
        cls += ' sort'
        if current_sort.lstrip('-') == self.field:
            # If the current sort field is this field, give it a class a change direction.
            sort = 'Descending' if current_sort.startswith('-') else 'Ascending'
            cls += ' desc' if current_sort.startswith('-') else ' asc'
            d = '' if current_sort.startswith('-') else '-'
            data_sort = '{}{}'.format(d, self.field)
        else:
            data_sort = self.field
        next_sort = 'descending' if sort == 'Ascending' else 'ascending'
        sr_label = (' <span class="sr-only">(%s)</span>' % sort) if sort else ''

        # If results provided, we check to see if header has space to allow for wordwrapping. If it already wordwrapped
        # (i.e. has <br> in header) we skip it.
        if results and ' ' in self.header_html and not '<br' in self.header_html:
            if len(self.header_html) > self.get_data_max_length(results):
                self.wordwrap_header_html()
        html = '<th class="{}"><a href="#" title="Click to sort {}" data-sort="{}">{}{}</a></th>'.format(cls, next_sort, data_sort, self.header_html, sr_label)
        return mark_safe(html)

    def get_data_max_length(self, results):
        """
        Determines maximum length of data populating the column of field_name
        :param results: search results from elastic search
        :return: maximum length of data, or 0 if the field_name does not exist or the is no data
        """
        max_length = 0
        for result in results.hits:
            field_len = len(six.text_type(result[self.field])) if (self.field in result and result[self.field]) else 0
            max_length = max(max_length, field_len)
        return max_length

    def wordwrap_header_html(self):
        """
        Trying to get 2 parts with lengths as close as possible
        :param field_name: field_name (header_html) that needs to be broken into 2 pieces.
        :return: field_name broken into 2 pieces, separated by <br /> tag
        """
        if self.header_html.count(' ') < 1:
            return
        center = len(self.header_html) // 2
        space_found = False
        offset = 0
        space_index = center
        while not space_found:
            for index in [center + offset, center - offset]:
                if self.header_html[index] == ' ':
                    space_found = True
                    space_index = index
            offset += 1
        self.header_html = "{}<br/>{}".format(self.header_html[:space_index], self.header_html[space_index + 1:])

    def export_value(self, result):
        export_field = self.field if self.export is True else self.export
        if export_field:
            value = getattr(result, export_field, '')
            if isinstance(value, datetime) and timezone.is_aware(value):
                value = timezone.localtime(value)
            if self.value_format:
                value = self.value_format(value)
            export_val = ', '.join(force_text(v.to_dict() if hasattr(v, 'to_dict') else v) for v in value) if isinstance(value, AttrList) else seeker_format(value)
        else:
            export_val = ''
        return export_val


class AdvancedSeekerView(SeekerView):
    available_page_sizes = [10, 20, 50, 100]
    """
    A list of available page sizes. The values must be integers.
    NOTE: These values are NOT enforced, they are simply used for rendering.
    """
    
    boolean_translations = {
        'AND': 'must',
        'OR': 'should'
    }
    """
    This dictionary translates the boolean operators passed from the frontend into their elasticsearch equivalents.
    """

    footer_template = 'advanced_seeker/footer.html'
    """
    The template used to render the search results footer.
    """

    header_template = 'advanced_seeker/header.html'
    """
    The template used to render the search results header.
    """

    results_template = 'advanced_seeker/results.html'
    """
    The template used to render the search results.
    """

    template_name = 'advanced_seeker/seeker.html'
    """
    The overall seeker template to render.
    """

    use_wordwrap_header = False
    """
    If set to True, table headers will wrap to second line if they are longer than the content and have space available
    between words.
    """

    @abc.abstractproperty
    def save_search_url(self):
        pass
    """
    This property should return the url of the associated AdvancedSavedSearchView.
    It is set to abstract because it needs to be defined on a site by site basis. None is a valid value if saved searches are not being used.
    """

    @abc.abstractproperty
    def search_url(self):
        pass
    """
    This property should return the url of this seeker view.
    It is set to abstract because it needs to be defined on a site by site basis.
    Generally, this will be a 'reverse' call to the URL associated with this view.
    """

    sort = ''
    """
    Default field to sort by. Prepend '-' to reverse sort.
    """

    add_facets_to_display = True
    """
    Facet fields with selected values will automatically be added to the 'display' list (shown on the results table).
    """

    value_formats = {}
    """
    key: field_name, value: value_format function
    A dictionary of custom formats used for extracting values from mappings. 
    value_formats are used for creating columns and exporting values in csv files.
    """

    def __init__(self):
        if vars(SeekerView).get('get_search_query_type') != getattr(self, 'get_search_query_type').__func__:
            warnings.warn(
                "'get_search_query_type' function is deprecated, please use 'get_keyword_query' instead.",
                DeprecationWarning
            )

    def modify_json_response(self, json_response, context):
        """
        This function allows modifications to the json data that will be returned when rendering results.
        The context used to render the results template is passed in as a convenience.
        NOTE: The changes to context should be done in place. This function does not have a return (similar to 'dict.update()').
        """
        pass

    def get_display(self, display_list, facets_searched):
        """
        Returns a list of display field names. If the user has selected display fields and display_list is not empty those are used otherwise
        the default list is returned. If no default list is specified, all fields are displayed.
        """
        default = list(self.display) if self.display else list(self.document._doc_type.mapping)
        display_list = display_list or default

        if self.add_facets_to_display:
            for field in facets_searched:
                if field not in display_list + self.required_display:
                    display_list.append(field)

        display_fields = [f for f in display_list if f not in self.required_display_fields]
        for field, i in self.required_display:
            display_fields.insert(i, field)
        return display_fields

    def get_search(self, keywords=None, facets=None, aggregate=True):
        s = self.get_dsl_search()
        if keywords:
            # TODO - Once 'get_search_query_type' is removed this can be cleaned up to:
            # s.query(self.get_keyword_query(keywords))
            s = self.get_search_query_type(s, keywords)
        if facets:
            for facet, values in facets.items():
                if values:
                    s = facet.filter(s, values)
                if aggregate:
                    facet.apply(s)
        return s

    def get_dsl_search(self):
        using = self.using or self.document._doc_type.using or 'default'
        index = self.index or self.document._doc_type.index or getattr(settings, 'SEEKER_INDEX', 'seeker')
        # TODO: self.document.search(using=using, index=index) once new version is released
        return self.document.search().index(index).using(using).extra(track_scores=True)

    def make_column(self, field_name):
        """
        Creates a :class:`seeker.Column` instance for the given field name.
        """
        if field_name in self.field_columns:
            return self.field_columns[field_name]
        label = self.get_field_label(field_name)
        sort = self.get_field_sort(field_name)
        highlight = self.get_field_highlight(field_name)
        header = self.custom_column_headers.get(field_name, None)
        val_format = self.value_formats.get(field_name, None)
        return AdvancedColumn(field_name, label=label, sort=sort, highlight=highlight, header=header, value_format=val_format)

    def get_sort_field(self, columns, sort, display):
        """
        Returns the appropriate sort field for a given sort value.
        """
        # Make sure we sanitize the sort fields.
        column_lookup = { c.field: c for c in columns }
        # Order of precedence for sort is: parameter, the default from the view, and then the first displayed column (if any are displayed)
        sort = sort or self.sort or display[0] if len(display) else ''
        # Get the column based on the field name, and use it's "sort" field, if applicable.
        c = column_lookup.get(sort.lstrip('-'))
        if c and c.sort:
            return '-{}'.format(c.sort) if sort.startswith('-') else c.sort
        return sort

    def get_sorted_display_list(self):
        return self.search_object.get("displaySortOrder")

    def get(self, request, *args, **kwargs):
        facets = self.get_facets()
        context = {
            'can_save': self.can_save and self.request.user and self.request.user.is_authenticated(),
            'facets': facets,
            'search_url': self.search_url,
            'save_search_url': self.save_search_url
        }

        if self.extra_context:
            context.update(self.extra_context)

        self.modify_context(context, request)
        return self.render_to_response(context)

    def post(self, request, *args, **kwargs):
        """
        Parameters:
            'search_object' - A json string representing a dictionary in the following format:
                {
                    'query': (dictionary) The boolean query to be performed (see 'advanced_search' for format),
                    'keywords': (string) Used to search the specified fields (see 'search' attr). NOTE: This is SUBTRACTIVE ONLY!
                    'page': (integer) The page of the search,
                    'sort': (string) The field name to be used when sorting (prepend '-' for reverse),
                    'display': (list) The string field names to be displayed in the result table. NOTE: This is ordered!
                }
            '_export' - If present, the return value will be a CSV file of the results.
        NOTE: The 'search_object' parameter key values listed here are the only fields that are required.
              Since it will be passed back in the response extra values can be added to give the site context as to what search is being loaded.
        """
        export = request.POST.get('_export', False)
        if request.is_ajax() or export:
            try:
                string_search_object = request.POST.get('search_object')
                # We attach this to self so AdvancedColumn can have access to it
                self.search_object = json.loads(string_search_object)
            except KeyError:
                return HttpResponseBadRequest("No 'search_object' found in the request data.")
            except ValueError:
                return HttpResponseBadRequest("Improperly formatted 'search_object', json.loads failed.")

            # Sanity check that the search object has all of it's required components
            if not all(k in self.search_object for k in ('query', 'keywords', 'page', 'sort', 'display')):
                return HttpResponseBadRequest("The 'search_object' is not in the proper format.")
            return self.render_results(export)
        else:
            return HttpResponseBadRequest("This endpoint only accepts AJAX requests.")

    def render_results(self, export):
        facets = self.get_facets()
        facet_lookup = { facet.field: facet for facet in facets }
        search = self.get_dsl_search()
        query = self.search_object.get('query')

        # Hook to allow the search to be filtered before seeker begins it's work
        search = self.additional_query_filters(search)

        # Build the actual query that will be applied via post_filter
        advanced_query, facets_searched = self.build_query(query, facet_lookup)

        # If there are any keywords passed in, we combine the advanced query with the keyword query
        keywords = self.search_object['keywords'].strip()
        if keywords:
            search = self.get_search_query_type(search, keywords)

        # We use post_filter to allow the aggregations to be run before applying the filter
        search = search.post_filter(advanced_query)
        
        page_size = int(self.search_object.get('page_size', self.page_size))
        page, offset = self.calculate_page_and_offset(self.search_object['page'], page_size, search)

        display = self.get_display(self.search_object['display'], facets_searched)
        columns = self.get_columns(display)
        if export:
            return self.export(search, columns)

        # Hook to allow the search to be aggregated
        self.apply_aggregations(search, query, facet_lookup)

        # Highlight fields.
        if self.highlight:
            highlight_fields = self.highlight if isinstance(self.highlight, (list, tuple)) else [c.highlight for c in columns if c.visible and c.highlight]
            # NOTE: If the option to customize the tags (via pre_tags and post_tags) is added then the Column "render" function will need to be updated.
            search = search.highlight(*highlight_fields, number_of_fragments=0).highlight_options(encoder=self.highlight_encoder)

        # Finally, grab the results.
        sort = self.get_sort_field(columns, self.search_object['sort'], display)
        if sort:
            results = search.sort(self.sort_descriptor(sort))[offset:offset + page_size].execute()
        else:
            results = search[offset:offset + page_size].execute()

        # TODO clean this up (may not need everything)
        context = {
            'columns': columns,
            'display_columns': [c for c in columns if c.visible],
            'facet_lookup': facet_lookup,
            'facets_searched': facets_searched,
            'footer_template': self.footer_template,
            'header_template': self.header_template,
            'optional_columns': [c for c in columns if c.field not in self.required_display_fields],
            'page': page,
            'page_spread': self.page_spread,
            'available_page_sizes': self.available_page_sizes,
            'page_size': page_size,
            'query': query,
            'results': results,
            'show_rank': self.show_rank,
            'sort': sort,
            'export_name': self.export_name,
            'use_wordwrap_header': self.use_wordwrap_header,
        }
        self.modify_results_context(context)

        json_response = {
            'filters': [facet.build_filter_dict(results) for facet in facets], # Relies on the default 'apply_aggregations' being applied.
            'table_html': loader.render_to_string(self.results_template, context, request=self.request),
            'search_object': self.search_object
        }
        self.modify_json_response(json_response, context)
        advanced_search_performed.send(sender=self.__class__, request=self.request, context=context, json_response=json_response)
        return JsonResponse(json_response)

    def calculate_page_and_offset(self, page, page_size, search):
        offset = (page - 1) * page_size
        results_count = search[0:0].execute().hits.total
        if results_count < offset:
            page = 1
            offset = 0
        return page, offset

    def apply_aggregations(self, search, query, facet_lookup):
        """
        Applies the desired aggregations to the search.
        By default this function applies each facet individually.
        NOTE: This function makes the modification of the search object in place, there is no return value.
        NOTE: It is recommended that any function overwriting this should call super (or replicate the aggregations done here).
              If that doesn't happen then the 'filters' dictionary may not be build appropriately.
        """
        for facet in facet_lookup.values():
            facet.apply(search)

    def additional_query_filters(self, search):
        """
        Allows additional search filters (Q objects) to be applied to the search.
        Ideally, filters applied by this function will be applied for every search.
        For that reason nothing is passed to this function except the search.
        """
        return search

    def build_query(self, advanced_query, facet_lookup, excluded_facets=[]):
        """
        Returns two values:
        1) The ES DSL Q object representing the 'advanced_query' dictionary passed in
        2) A list of the selected fields for this query

        The advanced_query is a dictionary representation of the advanced query. The following is an example of the accepted format:
        {
            "condition": "<boolean operator>",
            "rules": [
                {
                    "id": "<elasticsearch field id>",
                    "operator": "<comparison operator>",
                    "value": "<search value>"
                },
                {
                    "condition": "<boolean operator>",
                    "rules": [
                        {
                            "id": "<elasticsearch field id>",
                            "operator": "<comparison operator>",
                            "value": "<search value>"
                        }, ...
                    ],
                    "not": <flag to negate sibling rules>
                }, ...
            ],
            "not": <flag to negate sibling rules>
        }

        NOTES:
        Each 'rule' is a dictionary containing single rules and groups of rules. The value for each rule field are as follows:
            - id:     The name of the field in the elasticsearch document being searched.
            - operator:  A key in COMPARISON_CONVERSION dictionary. It is up to you to ensure the operator will work with the given field.
            - value:     The value to be used in the comparison for this rule
        Each group of rules will have:
            - condition: The boolean operator to apply to all rules in this group.
            - rules: A list of dictionaries containing either groups or rules.
            - not: A boolean (true/false) to indicate if this group should be additive or subtractive to the search.
        """
        # Check if all required keys are present for an individual rule
        if all(k in advanced_query for k in ('id', 'operator', 'value')):
            if advanced_query['id'] not in excluded_facets:
                facet = facet_lookup.get(advanced_query['id'])
                return facet.es_query(advanced_query['operator'], advanced_query['value']), [facet.field]
            return None, None

        # Check if all required keys are present for a group
        elif all(k in advanced_query for k in ('condition', 'rules')):
            group_operator = self.boolean_translations.get(advanced_query.get('condition'), None)
            if not group_operator:
                raise ValueError(u"'{}' is not a valid boolean operator.".format(v))

            queries = []
            selected_facets = []
            # The central portion of the recursion, we iterate over all rules inside this group
            for dict in advanced_query.get('rules'):
                query, facet_field = self.build_query(dict, facet_lookup, excluded_facets)
                if query:
                    queries.append(query)
                    selected_facets += facet_field

            if advanced_query.get('not', False):
                return ~Q('bool', **{group_operator: queries}), list(set(selected_facets))
            else:
                return Q('bool', **{group_operator: queries}), list(set(selected_facets))

        # The advanced_query must have been missing something, so we cannot create this query
        else:
            raise ValueError(u"The dictionary passed in did not have the proper structure. Dictionary: {}".format(str(advanced_query)))

    def export(self, search, columns):
        """
        A helper method called when ``_export`` is present in the http request. Returns a ``StreamingHttpResponse``
        that yields CSV data for all matching results.
        """
        def csv_escape(value):
            if isinstance(value, (list, tuple)):
                value = '; '.join(force_text(v) for v in value)
            return '"%s"' % force_text(value).replace('"', '""')

        def csv_generator():
            yield ','.join('"%s"' % c.label for c in columns if c.visible and c.export) + '\n'
            for result in search.scan():
                yield ','.join(csv_escape(c.export_value(result)) for c in columns if c.visible and c.export) + '\n'

        export_timestamp = ('_' + timezone.now().strftime('%m-%d-%Y_%H-%M-%S')) if self.export_timestamp else ''
        export_name = '%s%s.csv' % (self.export_name, export_timestamp)
        resp = StreamingHttpResponse(csv_generator(), content_type='text/csv; charset=utf-8')
        resp['Content-Disposition'] = 'attachment; filename=%s' % export_name
        return resp


class SearchFailed(Exception):
    """ Thrown when a search fails """
    pass


class AdvancedSavedSearchView(View):
    pk_parameter = 'saved_search_pk'
    """
    The parameter to check for to get the saved search id (either via URL or request GET/POST)
    """

    url_parameter = 'url'
    """
    The parameter to check for to get the url associated with the desired saved searches.
    """

    restrict_to_user = True
    """
    If users should only be able to view their own saved searches.
    """

    form_template = 'advanced_seeker/save_form.html'
    """
    The form template used to display the save search form.
    """

    success_return_empty_form = True
    """
    When a search is successfully saved this determines if an empty form should be returned (instead of one linked the the instance just saved)
    """

    enforce_unique_name = True
    """
    The system will enforce the unique name requirement.
    All previously existing saved searches (in the same group) with the same name as the new one will be deleted.
    """

    def get(self, request, *args, **kwargs):
        if self.request.is_ajax():
            try:
                url = request.GET.get(self.url_parameter)
            except KeyError:
                return JsonResponse({ 'error': 'No URL provided.' }, 400)

            SavedSearchModel = self.get_saved_search_model()
            saved_searches = self.get_saved_searches(url, SavedSearchModel)
            search_pk = kwargs.get(self.pk_parameter, request.GET.get(self.pk_parameter, None))
            if search_pk:
                try:
                    saved_search = saved_searches.get(pk=search_pk)
                except SavedSearchModel.DoesNotExist:
                    return JsonResponse({ 'error': 'Saved search not found.' }, 400)
            else:
                # By design this will return None if there are no default searches found
                saved_search = saved_searches.filter(default=True).first()

            # If a saved search is found we include its data in 'current_search' for convenience (it will also be in 'all_searches')
            data = { 'current_search': saved_search.get_details_dict() if saved_search else None }

            SavedSearchForm = self.get_saved_search_form()

            # Even if a specific saved search was not found we return all of the other available saved searches
            if saved_searches:
                data.update({ 'all_searches': self.sort_searches([saved_search.get_details_dict() for saved_search in saved_searches]) })

            # Hook to allow customization
            self.update_GET_response_data(data, saved_search)

            form = SavedSearchForm(saved_searches=saved_searches)
            data['form_html'] = loader.render_to_string(self.form_template, { 'form': form }, request=self.request)

            return JsonResponse(data)
        else:
            return HttpResponseBadRequest("This endpoint only accepts AJAX requests.")

    def post(self, request, *args, **kwargs):
        if self.request.is_ajax():
            try:
                url = request.POST.get(self.url_parameter)
            except KeyError:
                return JsonResponse({'error': 'No URL provided.'}, 400)

            search_pk = kwargs.get(self.pk_parameter, request.POST.get(self.pk_parameter, None))
            SavedSearchModel = self.get_saved_search_model()
            saved_searches = self.get_saved_searches(url, SavedSearchModel)

            # These are used to determine alternate paths
            delete = request.POST.get('_delete', False)
            modify_default = request.POST.get('modify_default', '')

            saved_search = None
            if search_pk:
                try:
                    saved_search = saved_searches.get(pk=search_pk)
                except SavedSearchModel.DoesNotExist:
                    # We only want to throw an error if we cannot find the object AND we are NOT trying to delete it anyway
                    if not delete:
                        return JsonResponse({'error': 'Saved search not found.'}, 400)

            data = {}
            # We have three paths: delete, modify_default, or save
            status = 200
            SavedSearchForm = self.get_saved_search_form()
            form_kwargs = { 'saved_searches': saved_searches, 'enforce_unique_name': self.enforce_unique_name }
            if delete:
                if saved_search:
                    saved_search.delete()
                saved_search = None # 'saved_search' will still hold the python object of the saved search that was just deleted
            elif modify_default:
                if modify_default == 'set':
                    saved_search.default = True
                    saved_searches.update(default=False)
                    saved_search.save()
                elif modify_default == 'unset':
                    saved_search.default = False
                    saved_search.save()
                else:
                    data["error"] = 'Invalid value for "modify_default" field'
                    saved_search = None
                    status = 400
            else:
                if saved_search:
                    form_kwargs['instance'] = saved_search
                # We use a copy of POST to allow it to be edited within the form (example, if a field should be cleared on error)
                form = SavedSearchForm(request.POST.copy(), **form_kwargs)
                if form.is_valid():
                    saved_search = form.save(commit=False)
                    saved_search.user = request.user
                    saved_search.save()

                    # TODO - Look for way to prevent us from needing to rerun this query to update results
                    saved_searches = self.get_saved_searches(url, SavedSearchModel)
                    if self.success_return_empty_form:
                        # We need a fresh copy to pass back to the site
                        form = SavedSearchForm(saved_searches=saved_searches)
                else:
                    # This error message is likely redundant
                    data["error"] = 'Invalid form submitted'
                    saved_search = None
                    status = 400

            # the saved search form needs to be updated if we modified a default search or deleted a search
            if delete or modify_default:
                form = SavedSearchForm(**form_kwargs)

            # We add the form here because we want to return the most up-to-date version of the form
            data['form_html'] = loader.render_to_string(self.form_template, { 'form': form }, request=self.request)

            # 'current_search' is included in 'all_searches' but seperated for convenience
            data['current_search'] = saved_search.get_details_dict() if saved_search else None

            # We do this query again to make sure we don't have stale data.
            data['all_searches'] = self.sort_searches([search.get_details_dict() for search in saved_searches])

            # Hook to allow customization
            self.update_POST_response_data(data, saved_search)

            return JsonResponse(data, status=status)
        else:
            return HttpResponseBadRequest("This endpoint only accepts AJAX requests.")

    def update_GET_response_data(self, data, saved_search=None):
        """
        This function allows modifications to the json data that will be returned with a GET request.
        The 'saved_search' being loaded may be passed in for convenience (it may be None).
        NOTE: The changes to data should be done in place. This function does not have a return (similar to 'dict.update()').
        """
        pass

    def update_POST_response_data(self, data, saved_search=None):
        """
        This function allows modifications to the json data that will be returned with a POST request.
        The 'saved_search' being loaded may be passed in for convenience (it may be None).
        NOTE: The changes to data should be done in place. This function does not have a return (similar to 'dict.update()').
        """
        pass

    def sort_searches(self, all_searches):
        """
        This function sorts the list of searches that will be returned.
        """
        return sorted(all_searches, key=lambda search: search.get('name'))

    def get_saved_search_model(self):
        from .models import SavedSearch
        return SavedSearch

    def get_saved_search_form(self):
        """
        Get the form used to save searches.
        NOTE: This form will be passed the "saved_searches" kwarg when instantiated.
        """
        from .forms import AdvancedSavedSearchForm
        return AdvancedSavedSearchForm

    def get_saved_searches(self, url, SavedSearchModel):
        """
        Returns a QuerySet of the saved searches for this particular request (based on URL and seeker settings)
        """
        filter_kwargs = { 'url': url }
        if self.restrict_to_user:
            if self.request.user.is_authenticated:
                filter_kwargs['user'] = self.request.user
            else:
                return SavedSearchModel.objects.none()
        return SavedSearchModel.objects.filter(**filter_kwargs)<|MERGE_RESOLUTION|>--- conflicted
+++ resolved
@@ -15,11 +15,7 @@
 from django.http import Http404, JsonResponse, QueryDict, StreamingHttpResponse
 from django.http.response import HttpResponseBadRequest, HttpResponseForbidden
 from django.shortcuts import redirect, render
-<<<<<<< HEAD
-from django.template import Context, loader, RequestContext, TemplateDoesNotExist
-=======
 from django.template import Context, RequestContext, TemplateDoesNotExist, loader
->>>>>>> 4e8a9680
 from django.utils import timezone
 from django.utils.encoding import force_text
 from django.utils.html import escape
@@ -39,11 +35,8 @@
 seekerview_field_templates = {}
 
 
-<<<<<<< HEAD
+
 class Column(object):
-=======
-class Column (object):
->>>>>>> 4e8a9680
     """
     """
 
@@ -551,7 +544,6 @@
                         continue
                     columns.append(c)
         # Make sure the columns are bound and ordered based on the display fields (selected or default).
-<<<<<<< HEAD
         if not display:
             display = self.get_display()
 
@@ -588,21 +580,6 @@
         for field, i in self.required_display:
             sort_order.insert(i, field)
         return sort_order
-=======
-        display = self.get_display()
-        visible_columns = []
-        non_visible_columns = []
-        for c in columns:
-            c.bind(self, c.field in display)
-            if c.visible:
-                visible_columns.append(c)
-            else:
-                non_visible_columns.append(c)
-        visible_columns.sort(key=lambda c: display.index(c.field))
-        non_visible_columns.sort(key=lambda c: c.label)
-
-        return visible_columns + non_visible_columns
->>>>>>> 4e8a9680
 
     def get_keywords(self, data_dict):
         return data_dict.get('q', '').strip()
