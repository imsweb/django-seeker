--- conflicted
+++ resolved
@@ -99,23 +99,14 @@
             q['s'] = '%s%s' % (d, self.field)
         else:
             q['s'] = self.field
-<<<<<<< HEAD
         next_sort = 'sort descending' if sort == 'Ascending' else 'remove from sort' if sort == 'Descending' else 'sort ascending'
-        sr_label = (' <span class="sr-only">(%s)</span>' % sort) if sort else ''
-=======
-        next_sort = 'descending' if sort == 'Ascending' else 'ascending'
         sr_label = format_html(' <span class="sr-only">({})</span>', sort) if sort else ''
->>>>>>> a1d3e506
         if self.field_definition:
             span = format_html('<span title="{}" class ="fa fa-question-circle"></span>', self.field_definition)
         else:
             span = ''
-<<<<<<< HEAD
-        html = '<th class="%s"><a href="?%s" title="Click to %s" data-sort="%s">%s%s %s</a></th>' % (cls, q.urlencode(), next_sort, q['s'], self.header_html, sr_label, span)
-        return mark_safe(html)
-=======
         html = format_html(
-            '<th class="{}"><a href="?{}" title="Click to sort {}" data-sort="{}">{}{} {}</a></th>',
+            '<th class="{}"><a href="?{}" title="Click to {}" data-sort="{}">{}{} {}</a></th>',
             cls,
             q.urlencode(),
             next_sort,
@@ -125,7 +116,6 @@
             span
         )
         return html
->>>>>>> a1d3e506
 
     def context(self, result, **kwargs):
         return kwargs
@@ -1148,7 +1138,6 @@
                 sort_default = sort = 'Descending' if default_sort.startswith('-') else 'Ascending'
                 sr_label = '<span class="sr-only">({})</span>'.format(sort_default)
         else:
-<<<<<<< HEAD
             for sort_field in current_sort:
                 if sort_field.lstrip('-') == self.field:
                     # If the current sort field is this field, give it a class a change direction.
@@ -1157,15 +1146,9 @@
                     d = '' if sort_field.startswith('-') else '-'
                     data_sort = '{}{}'.format(d, self.field)
                     sort_order = current_sort.index(sort_field) + 1
-                    sr_label = ('<span class="sr-only">Number {} in sort order ({})</span>'.format(sort_order, sort))
+                    sr_label = format_html(' <span class="sr-only">Number {} in sort order ({})</span>', sort_order, sort)
 
         next_sort = 'sort descending' if sort == 'Ascending' else 'remove from sort' if sort == 'Descending' else 'sort ascending'
-=======
-            data_sort = self.field
-
-        next_sort = 'descending' if sort == 'Ascending' else 'ascending'
-        sr_label = format_html(' <span class="sr-only">({})</span>', sort) if sort else ''
->>>>>>> a1d3e506
 
         # If results provided, we check to see if header has space to allow for wordwrapping. If it already wordwrapped
         # (i.e. has <br> in header) we skip it.
@@ -1176,20 +1159,14 @@
             span = format_html('<span title="{}" class ="fa fa-question-circle"></span>', self.field_definition)
         else:
             span = ''
-<<<<<<< HEAD
         if sort_order:
             sort_rank = '<span class="sort_rank">{}</span>'.format(sort_order)
         else:
             sort_rank = ''
-        html = '<th class="{}">{}<a href="#" title="Click to {}" data-sort={}>{}{} {}</a></th>'.format(cls, sort_rank, next_sort, data_sort, self.header_html, sr_label, span)
-        return mark_safe(html)
-=======
         html = format_html(
-            '<th class="{}"><a href="#" title="Click to sort {}" data-sort="{}">{}{} {}</a></th>',
-            cls, next_sort, data_sort, self.header_html, sr_label, span
-        )
+            '<th class="{}">{}<a href="#" title="Click to {}" data-sort={}>{}{} {}</a></th>', 
+            cls, sort_rank, next_sort, data_sort, self.header_html, sr_label, span)
         return html
->>>>>>> a1d3e506
 
     def get_data_max_length(self, results):
         """
@@ -1644,14 +1621,10 @@
                 default_sort_field = '{}{}'.format('-', default_sort_field)
 
         if sort:
-<<<<<<< HEAD
-            results = search.sort(*self.sort_descriptor(sort))[offset:offset + page_size].params(request_timeout=self.search_timeout).execute()
-=======
             if (self.missing_sort is None or isinstance(sort, dict)) and isinstance(sort, list):
                 results = search.sort(*self.sort_descriptor(sort))[offset:offset + page_size].execute()
             else:
                 results = search.sort(self.sort_descriptor(sort))[offset:offset + page_size].execute()
->>>>>>> a1d3e506
         else:
             results = search[offset:offset + page_size].execute()
 
