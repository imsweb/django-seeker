--- conflicted
+++ resolved
@@ -139,15 +139,12 @@
                 if index_to_replace is not None:
                     modified_values[index_to_replace] = highlighted_value
             highlight = modified_values
-<<<<<<< HEAD
-=======
             
         if self.value_format:
             value = self.value_format(value)
             if highlight:
                 highlight = self.value_format(highlight)
 
->>>>>>> 4a860484
         params = {
             'result': result,
             'field': self.field,
