import datetime

from django.db import models


class Author(models.Model):
    first_name = models.CharField(max_length=100)
    last_name = models.CharField(max_length=100)
    bio = models.TextField()

    def __str__(self):
        return '%s %s' % (self.first_name, self.last_name)


class Category(models.Model):
    name = models.CharField(max_length=100)

    def __str__(self):
        return self.name


class Book(models.Model):
    title = models.CharField(max_length=200)
    authors = models.ManyToManyField(Author, related_name='books', blank=True)
<<<<<<< HEAD
    category = models.ForeignKey(Category, related_name='books', null=True, blank=True, on_delete=models.CASCADE)
=======
    category = models.ForeignKey(Category, related_name='books', null=True, blank=True, on_delete=models.SET_NULL)
>>>>>>> 4e8a9680
    date_published = models.DateField(default=datetime.date.today)
    pages = models.IntegerField(default=0)
    in_print = models.BooleanField(default=True)

    def __str__(self):
        return self.title


class Magazine(models.Model):
    name = models.CharField(max_length=200)
    issue_date = models.DateField(default=datetime.date.today)

    def __str__(self):
        return self.name<|MERGE_RESOLUTION|>--- conflicted
+++ resolved
@@ -22,11 +22,7 @@
 class Book(models.Model):
     title = models.CharField(max_length=200)
     authors = models.ManyToManyField(Author, related_name='books', blank=True)
-<<<<<<< HEAD
-    category = models.ForeignKey(Category, related_name='books', null=True, blank=True, on_delete=models.CASCADE)
-=======
     category = models.ForeignKey(Category, related_name='books', null=True, blank=True, on_delete=models.SET_NULL)
->>>>>>> 4e8a9680
     date_published = models.DateField(default=datetime.date.today)
     pages = models.IntegerField(default=0)
     in_print = models.BooleanField(default=True)
