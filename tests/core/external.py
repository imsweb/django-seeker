--- conflicted
+++ resolved
@@ -3,10 +3,5 @@
 import seeker
 
 
-<<<<<<< HEAD
 class BaseDocument(seeker.Indexable):
-    base_field = dsl.String()
-=======
-class BaseDocument (seeker.Indexable):
-    base_field = dsl.Text()
->>>>>>> 4e8a9680
+    base_field = dsl.Text()