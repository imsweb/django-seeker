--- conflicted
+++ resolved
@@ -23,13 +23,8 @@
         return Book.objects.filter(title__icontains='django')
 
 
-<<<<<<< HEAD
 class DerivedDocument(BaseDocument):
-    derived_field = dsl.Integer()
-=======
-class DerivedDocument (BaseDocument):
     derived_field = dsl.Integer()
 
     class Index:
-        name = 'derived'
->>>>>>> 4e8a9680
+        name = 'derived'